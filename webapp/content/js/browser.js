--- conflicted
+++ resolved
@@ -35,14 +35,23 @@
     activeTab: 0,
     tools: [ { id: 'refresh', handler : function(event, toolEl, panel) {
 
-      if( panel.activeTab.id !== 'tree' ) {
+      if ( panel.activeTab.id !== 'tree' ) {
         return;
       }
 
       selNode = Browser.treePanel.getSelectionModel().selNode;
 
       if ( selNode !== null ) {
-        selNode.reload();
+        if ( selNode.leaf === 0 ) {
+          // selected node is a folder
+          selNode.reload();
+        }
+        else {
+          Browser.trees.graphite.eachChild(function(node){
+            // selected node is a leaf metric
+            node.reload();
+          });
+        }
       }
       else {
         Browser.trees.graphite.eachChild(function(node){
@@ -58,10 +67,10 @@
 
   return new Ext.tree.AsyncTreeNode({
       id: 'GraphiteTree',
-      text: "Graphite",
+      text: 'Graphite',
       loader: new Ext.tree.TreeLoader({
-        url: "../metrics/find/",
-        requestMethod: "GET",
+        url: document.body.dataset.baseUrl + 'metrics/find/',
+        requestMethod: 'GET',
         listeners: {beforeload: setParams}
       })
     });
@@ -93,19 +102,7 @@
     }
   }
 
-<<<<<<< HEAD
-  var graphiteNode = new Ext.tree.AsyncTreeNode({
-    id: 'GraphiteTree',
-    text: 'Metrics',
-    loader: new Ext.tree.TreeLoader({
-      url: document.body.dataset.baseUrl + "metrics/find/",
-      requestMethod: "GET",
-      listeners: {beforeload: setParams}
-    })
-  });
-=======
   var graphiteNode = createGraphiteNode();
->>>>>>> 38734f85
   rootNode.appendChild(graphiteNode);
 
   if (GraphiteConfig.showMyGraphs) {
