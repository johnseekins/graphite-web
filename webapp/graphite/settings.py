--- conflicted
+++ resolved
@@ -49,14 +49,6 @@
 RRD_DIR = ''
 STANDARD_DIRS = []
 
-<<<<<<< HEAD
-=======
-# Define auto_refresh interval in the Graphite Composer
-AUTO_REFRESH_INTERVAL = 60
-
-CLUSTER_SERVERS = []
-
->>>>>>> 22d50bfc
 # Cluster settings
 CLUSTER_SERVERS = []
 # This settings control wether https is used to communicate between cluster members
@@ -101,6 +93,7 @@
 )
 MIDDLEWARE_CLASSES=''
 MAX_TAG_LENGTH = 50
+AUTO_REFRESH_INTERVAL = 60
 
 #Authentication settings
 USE_LDAP_AUTH = False
