#Copyright 2008 Orbitz WorldWide
#
#Licensed under the Apache License, Version 2.0 (the "License");
#you may not use this file except in compliance with the License.
#You may obtain a copy of the License at
#
#   http://www.apache.org/licenses/LICENSE-2.0
#
#Unless required by applicable law or agreed to in writing, software
#distributed under the License is distributed on an "AS IS" BASIS,
#WITHOUT WARRANTIES OR CONDITIONS OF ANY KIND, either express or implied.
#See the License for the specific language governing permissions and
#limitations under the License.

import math
import random
import re
import time

from datetime import datetime, timedelta
from itertools import izip, imap
from os import environ

from graphite.logger import log
from graphite.render.attime import parseTimeOffset, parseATTime
from graphite.events import models
from graphite.util import epoch, timestamp, deltaseconds

# XXX format_units() should go somewhere else
if environ.get('READTHEDOCS'):
  format_units = lambda *args, **kwargs: (0,'')
else:
  from graphite.render.glyph import format_units
  from graphite.render.datalib import TimeSeries

NAN = float('NaN')
INF = float('inf')
DAY = 86400
HOUR = 3600
MINUTE = 60

#Utility functions
def safeSum(values):
  safeValues = [v for v in values if v is not None]
  if safeValues:
    return sum(safeValues)

def safeDiff(values):
  safeValues = [v for v in values if v is not None]
  if safeValues:
    values = map(lambda x: x*-1, safeValues[1:])
    values.insert(0, safeValues[0])
    return sum(values)

def safeLen(values):
  return len([v for v in values if v is not None])

def safeDiv(a, b):
  if a is None: return None
  if b in (0,None): return None
  return float(a) / float(b)

def safePow(a, b):
  if a is None: return None
  if b is None: return None
  try:
    result = math.pow(a, b)
  except ValueError:
    return None
  return result

def safeMul(*factors):
  if None in factors:
    return None

  factors = [float(x) for x in factors]
  product = reduce(lambda x,y: x*y, factors)
  return product

def safeSubtract(a,b):
    if a is None or b is None: return None
    return float(a) - float(b)

def safeAvg(a):
  return safeDiv(safeSum(a),safeLen(a))

def safeStdDev(a):
  sm = safeSum(a)
  ln = safeLen(a)
  avg = safeDiv(sm,ln)
  if avg is None: return None
  sum = 0
  safeValues = [v for v in a if v is not None]
  for val in safeValues:
     sum = sum + (val - avg) * (val - avg)
  return math.sqrt(sum/ln)

def safeLast(values):
  for v in reversed(values):
    if v is not None: return v

def safeMin(values):
  safeValues = [v for v in values if v is not None]
  if safeValues:
    return min(safeValues)

def safeMax(values):
  safeValues = [v for v in values if v is not None]
  if safeValues:
    return max(safeValues)

def safeMap(function, values):
  safeValues = [v for v in values if v is not None]
  if safeValues:
    return [function(x) for x in safeValues]

def safeAbs(value):
  if value is None: return None
  return abs(value)

def safeIsNotEmpty(values):
    safeValues = [v for v in values if v is not None]
    return len(safeValues) > 0

# Greatest common divisor
def gcd(a, b):
  if b == 0:
    return a
  return gcd(b, a%b)

# Least common multiple
def lcm(a, b):
  if a == b: return a
  if a < b: (a, b) = (b, a) #ensure a > b
  return a / gcd(a,b) * b

def normalize(seriesLists):
  if seriesLists:
    seriesList = reduce(lambda L1,L2: L1+L2,seriesLists)
    if seriesList:
      step = reduce(lcm,[s.step for s in seriesList])
      for s in seriesList:
        s.consolidate( step / s.step )
      start = min([s.start for s in seriesList])
      end = max([s.end for s in seriesList])
      end -= (end - start) % step
      return (seriesList,start,end,step)
  raise NormalizeEmptyResultError()

class NormalizeEmptyResultError(Exception):
  # throw error for normalize() when empty
  pass


def matchSeries(seriesList1, seriesList2):
  assert len(seriesList2) == len(seriesList1), "The number of series in each argument must be the same"
  return izip(sorted(seriesList1, lambda a,b: cmp(a.name, b.name)), sorted(seriesList2, lambda a,b: cmp(a.name, b.name)))

def formatPathExpressions(seriesList):
   # remove duplicates
   pathExpressions = []
   [pathExpressions.append(s.pathExpression) for s in seriesList if not pathExpressions.count(s.pathExpression)]
   return ','.join(pathExpressions)

# Series Functions

#NOTE: Some of the functions below use izip, which may be problematic.
#izip stops when it hits the end of the shortest series
#in practice this *shouldn't* matter because all series will cover
#the same interval, despite having possibly different steps...

def sumSeries(requestContext, *seriesLists):
  """
  Short form: sum()

  This will add metrics together and return the sum at each datapoint. (See
  integral for a sum over time)

  Example:

  .. code-block:: none

    &target=sum(company.server.application*.requestsHandled)

  This would show the sum of all requests handled per minute (provided
  requestsHandled are collected once a minute).   If metrics with different
  retention rates are combined, the coarsest metric is graphed, and the sum
  of the other metrics is averaged for the metrics with finer retention rates.

  """
  try:
    (seriesList,start,end,step) = normalize(seriesLists)
  except:
    return []
  name = "sumSeries(%s)" % formatPathExpressions(seriesList)
  values = ( safeSum(row) for row in izip(*seriesList) )
  series = TimeSeries(name,start,end,step,values)
  series.pathExpression = name
  return [series]

def sumSeriesWithWildcards(requestContext, seriesList, *position): #XXX
  """
  Call sumSeries after inserting wildcards at the given position(s).

  Example:

  .. code-block:: none

    &target=sumSeriesWithWildcards(host.cpu-[0-7].cpu-{user,system}.value, 1)

  This would be the equivalent of
  ``target=sumSeries(host.cpu-[0-7].cpu-user.value)&target=sumSeries(host.cpu-[0-7].cpu-system.value)``

  """
  if isinstance(position, int):
    positions = [position]
  else:
    positions = position

  newSeries = {}
  newNames = list()

  for series in seriesList:
    newname = '.'.join(map(lambda x: x[1], filter(lambda i: i[0] not in positions, enumerate(series.name.split('.')))))
    if newname in newSeries:
      newSeries[newname] = sumSeries(requestContext, (series, newSeries[newname]))[0]
    else:
      newSeries[newname] = series
      newNames.append(newname)
    newSeries[newname].name = newname

  return [newSeries[name] for name in newNames]

def averageSeriesWithWildcards(requestContext, seriesList, *position): #XXX
  """
  Call averageSeries after inserting wildcards at the given position(s).

  Example:

  .. code-block:: none

    &target=averageSeriesWithWildcards(host.cpu-[0-7].cpu-{user,system}.value, 1)

  This would be the equivalent of
  ``target=averageSeries(host.*.cpu-user.value)&target=averageSeries(host.*.cpu-system.value)``

  """
  if isinstance(position, int):
    positions = [position]
  else:
    positions = position
  result = []
  matchedList = {}
  for series in seriesList:
    newname = '.'.join(map(lambda x: x[1], filter(lambda i: i[0] not in positions, enumerate(series.name.split('.')))))
    if newname not in matchedList:
      matchedList[newname] = []
    matchedList[newname].append(series)
  for name in matchedList.keys():
    result.append( averageSeries(requestContext, (matchedList[name]))[0] )
    result[-1].name = name
  return result

def multiplySeriesWithWildcards(requestContext, seriesList, *position): #XXX
  """
  Call multiplySeries after inserting wildcards at the given position(s).

  Example:

  .. code-block:: none

    &target=multiplySeriesWithWildcards([web.host-[0-7].avg-response.value, web.host-[0-7].total-request.value], 2,3)

  This would be the equivalent of
  ``target=multiplySeries(web.host-0.avg-response.value, web.host-0.total-request.value)&target=multiplySeries(web.host-1.avg-response.value, web.host-1.total-request.value)...``

  """
  if type(position) is int:
    positions = [position]
  else:
    positions = position

  newSeries = {}
  newNames = list()

  for series in seriesList:
    newname = '.'.join(map(lambda x: x[1], filter(lambda i: i[0] not in positions, enumerate(series.name.split('.')))))
    if newname in newSeries:
      newSeries[newname] = multiplySeries(requestContext, (newSeries[newname], series))[0]
    else:
      newSeries[newname] = series
      newNames.append(newname)
    newSeries[newname].name = newname
  return [newSeries[name] for name in newNames]

def diffSeries(requestContext, *seriesLists):
  """
  Subtracts series 2 through n from series 1.

  Example:

  .. code-block:: none

    &target=diffSeries(service.connections.total,service.connections.failed)

  To diff a series and a constant, one should use offset instead of (or in
  addition to) diffSeries

  Example:

  .. code-block:: none

    &target=offset(service.connections.total,-5)

    &target=offset(diffSeries(service.connections.total,service.connections.failed),-4)

  """
  (seriesList,start,end,step) = normalize(seriesLists)
  name = "diffSeries(%s)" % formatPathExpressions(seriesList)
  values = ( safeDiff(row) for row in izip(*seriesList) )
  series = TimeSeries(name,start,end,step,values)
  series.pathExpression = name
  return [series]

def averageSeries(requestContext, *seriesLists):
  """
  Short Alias: avg()

  Takes one metric or a wildcard seriesList.
  Draws the average value of all metrics passed at each time.

  Example:

  .. code-block:: none

    &target=averageSeries(company.server.*.threads.busy)

  """
  (seriesList,start,end,step) = normalize(seriesLists)
  name = "averageSeries(%s)" % formatPathExpressions(seriesList)
  values = ( safeDiv(safeSum(row),safeLen(row)) for row in izip(*seriesList) )
  series = TimeSeries(name,start,end,step,values)
  series.pathExpression = name
  return [series]

def stddevSeries(requestContext, *seriesLists):
  """

  Takes one metric or a wildcard seriesList.
  Draws the standard deviation of all metrics passed at each time.

  Example:

  .. code-block:: none

    &target=stddevSeries(company.server.*.threads.busy)

  """
  (seriesList,start,end,step) = normalize(seriesLists)
  name = "stddevSeries(%s)" % formatPathExpressions(seriesList)
  values = ( safeStdDev(row) for row in izip(*seriesList) )
  series = TimeSeries(name,start,end,step,values)
  series.pathExpression = name
  return [series]

def minSeries(requestContext, *seriesLists):
  """
  Takes one metric or a wildcard seriesList.
  For each datapoint from each metric passed in, pick the minimum value and graph it.

  Example:

  .. code-block:: none

    &target=minSeries(Server*.connections.total)
  """
  (seriesList, start, end, step) = normalize(seriesLists)
  name = "minSeries(%s)" % formatPathExpressions(seriesList)
  values = ( safeMin(row) for row in izip(*seriesList) )
  series = TimeSeries(name, start, end, step, values)
  series.pathExpression = name
  return [series]

def maxSeries(requestContext, *seriesLists):
  """
  Takes one metric or a wildcard seriesList.
  For each datapoint from each metric passed in, pick the maximum value and graph it.

  Example:

  .. code-block:: none

    &target=maxSeries(Server*.connections.total)

  """
  (seriesList, start, end, step) = normalize(seriesLists)
  name = "maxSeries(%s)" % formatPathExpressions(seriesList)
  values = ( safeMax(row) for row in izip(*seriesList) )
  series = TimeSeries(name, start, end, step, values)
  series.pathExpression = name
  return [series]

def rangeOfSeries(requestContext, *seriesLists):
    """
    Takes a wildcard seriesList.
    Distills down a set of inputs into the range of the series

    Example:

    .. code-block:: none

        &target=rangeOfSeries(Server*.connections.total)

    """
    (seriesList,start,end,step) = normalize(seriesLists)
    name = "rangeOfSeries(%s)" % formatPathExpressions(seriesList)
    values = ( safeSubtract(max(row), min(row)) for row in izip(*seriesList) )
    series = TimeSeries(name,start,end,step,values)
    series.pathExpression = name
    return [series]

def percentileOfSeries(requestContext, seriesList, n, interpolate=False):
  """
  percentileOfSeries returns a single series which is composed of the n-percentile
  values taken across a wildcard series at each point. Unless `interpolate` is
  set to True, percentile values are actual values contained in one of the
  supplied series.
  """
  if n <= 0:
    raise ValueError('The requested percent is required to be greater than 0')

  name = 'percentileOfSeries(%s,%g)' % (seriesList[0].pathExpression, n)
  (start, end, step) = normalize([seriesList])[1:]
  values = [ _getPercentile(row, n, interpolate) for row in izip(*seriesList) ]
  resultSeries = TimeSeries(name, start, end, step, values)
  resultSeries.pathExpression = name

  return [resultSeries]

def keepLastValue(requestContext, seriesList, limit = INF):
  """
  Takes one metric or a wildcard seriesList, and optionally a limit to the number of 'None' values to skip over.
  Continues the line with the last received value when gaps ('None' values) appear in your data, rather than breaking your line.

  Example:

  .. code-block:: none

    &target=keepLastValue(Server01.connections.handled)
    &target=keepLastValue(Server01.connections.handled, 10)

  """
  for series in seriesList:
    series.name = "keepLastValue(%s)" % (series.name)
    series.pathExpression = series.name
    consecutiveNones = 0
    for i,value in enumerate(series):
      series[i] = value

      # No 'keeping' can be done on the first value because we have no idea
      # what came before it.
      if i == 0:
         continue

      if value is None:
        consecutiveNones += 1
      else:
         if 0 < consecutiveNones <= limit:
           # If a non-None value is seen before the limit of Nones is hit,
           # backfill all the missing datapoints with the last known value.
           for index in xrange(i - consecutiveNones, i):
             series[index] = series[i - consecutiveNones - 1]

         consecutiveNones = 0

    # If the series ends with some None values, try to backfill a bit to cover it.
    if 0 < consecutiveNones <= limit:
      for index in xrange(len(series) - consecutiveNones, len(series)):
        series[index] = series[len(series) - consecutiveNones - 1]

  return seriesList

def changed(requestContext, seriesList):
  """
  Takes one metric or a wildcard seriesList.
  Output 1 when the value changed, 0 when null or the same

  Example:

  .. code-block:: none

    &target=changed(Server01.connections.handled)

  """
  for series in seriesList:
    series.name = "changed(%s)" % (series.name)
    series.pathExpression = series.name
    previous = None
    for i,value in enumerate(series):
      if previous is None:
        previous = value
        series[i] = 0
      elif value is not None and previous != value:
        series[i] = 1
        previous = value
      else:
        series[i] = 0
  return seriesList

def asPercent(requestContext, seriesList, total=None):
  """

  Calculates a percentage of the total of a wildcard series. If `total` is specified,
  each series will be calculated as a percentage of that total. If `total` is not specified,
  the sum of all points in the wildcard series will be used instead.

  The `total` parameter may be a single series or a numeric value.

  Example:

  .. code-block:: none

    &target=asPercent(Server01.connections.{failed,succeeded}, Server01.connections.attempted)
    &target=asPercent(Server*.connections.{failed,succeeded}, Server*.connections.attempted)
    &target=asPercent(apache01.threads.busy,1500)
    &target=asPercent(Server01.cpu.*.jiffies)

  """

  normalize([seriesList])

  if total is None:
    totalValues = [ safeSum(row) for row in izip(*seriesList) ]
    totalText = "sumSeries(%s)" % formatPathExpressions(seriesList)
  elif type(total) is list:
    if len(total) != 1 and len(total) != len(seriesList):
      raise ValueError("asPercent second argument must be missing, a single digit, reference exactly 1 series or reference the same number of series as the first argument")

    if len(total) == 1:
      normalize([seriesList, total])
      totalValues = total[0]
      totalText = totalValues.name
  else:
    totalValues = [total] * len(seriesList[0])
    totalText = str(total)

  resultList = []
  if type(total) is list and len(total) == len(seriesList):
    for series1, series2 in matchSeries(seriesList, total):
      name = "asPercent(%s,%s)" % (series1.name,series2.name)
      (seriesList,start,end,step) = normalize([(series1, series2)])
      resultValues = [ safeMul(safeDiv(v1, v2), 100.0) for v1,v2 in izip(series1,series2) ]
      resultSeries = TimeSeries(name,start,end,step,resultValues)
      resultSeries.pathExpression = name
      resultList.append(resultSeries)
  else:
    for series in seriesList:
      resultValues = [ safeMul(safeDiv(val, totalVal), 100.0) for val,totalVal in izip(series,totalValues) ]

      name = "asPercent(%s,%s)" % (series.name, totalText or series.pathExpression)
      resultSeries = TimeSeries(name,series.start,series.end,series.step,resultValues)
      resultSeries.pathExpression = name
      resultList.append(resultSeries)

  return resultList

def divideSeries(requestContext, dividendSeriesList, divisorSeries):
  """
  Takes a dividend metric and a divisor metric and draws the division result.
  A constant may *not* be passed. To divide by a constant, use the scale()
  function (which is essentially a multiplication operation) and use the inverse
  of the dividend. (Division by 8 = multiplication by 1/8 or 0.125)

  Example:

  .. code-block:: none

    &target=divideSeries(Series.dividends,Series.divisors)


  """
  if len(divisorSeries) != 1:
    raise ValueError("divideSeries second argument must reference exactly 1 series (got {0})".format(len(divisorSeries)))

  divisorSeries = divisorSeries[0]
  results = []

  for dividendSeries in dividendSeriesList:
    name = "divideSeries(%s,%s)" % (dividendSeries.name, divisorSeries.name)
    bothSeries = (dividendSeries, divisorSeries)
    step = reduce(lcm,[s.step for s in bothSeries])

    for s in bothSeries:
      s.consolidate( step / s.step )

    start = min([s.start for s in bothSeries])
    end = max([s.end for s in bothSeries])
    end -= (end - start) % step

    values = ( safeDiv(v1,v2) for v1,v2 in izip(*bothSeries) )

    quotientSeries = TimeSeries(name, start, end, step, values)
    quotientSeries.pathExpression = name
    results.append(quotientSeries)

  return results

def multiplySeries(requestContext, *seriesLists):
  """
  Takes two or more series and multiplies their points. A constant may not be
  used. To multiply by a constant, use the scale() function.

  Example:

  .. code-block:: none

    &target=multiplySeries(Series.dividends,Series.divisors)


  """

  (seriesList,start,end,step) = normalize(seriesLists)

  if len(seriesList) == 1:
    return seriesList

  name = "multiplySeries(%s)" % ','.join([s.name for s in seriesList])
  product = imap(lambda x: safeMul(*x), izip(*seriesList))
  resultSeries = TimeSeries(name, start, end, step, product)
  resultSeries.pathExpression = name
  return [ resultSeries ]

def weightedAverage(requestContext, seriesListAvg, seriesListWeight, *nodes):
  """
  Takes a series of average values and a series of weights and
  produces a weighted average for all values.
  The corresponding values should share a node as defined
  by the node parameter, 0-indexed.
  Multiple nodes may be passed

  Example:

  .. code-block:: none

    &target=weightedAverage(*.transactions.mean,*.transactions.count,0)


  """

  if isinstance(nodes, int):
    nodes=[nodes]

  sortedSeries={}

  for seriesAvg, seriesWeight in izip(seriesListAvg , seriesListWeight):
    key = ''
    for node in nodes:
      key += seriesAvg.name.split(".")[node]

    if key not in sortedSeries:
      sortedSeries[key]={}
    sortedSeries[key]['avg']=seriesAvg

<<<<<<< HEAD
    key = seriesWeight.name.split(".")[node]
=======
    key = ''
    for node in nodes:
      key += seriesWeight.name.split(".")[node]
>>>>>>> 38dcf3c6
    if key not in sortedSeries:
      sortedSeries[key]={}
    sortedSeries[key]['weight']=seriesWeight

  productList = []

  for key in sortedSeries.keys():
    if 'weight' not in sortedSeries[key]:
      continue
    if 'avg' not in sortedSeries[key]:
      continue

    seriesWeight = sortedSeries[key]['weight']
    seriesAvg = sortedSeries[key]['avg']

    productValues = [ safeMul(val1, val2) for val1,val2 in izip(seriesAvg,seriesWeight) ]
    name='product(%s,%s)' % (seriesWeight.name, seriesAvg.name)
    productSeries = TimeSeries(name,seriesAvg.start,seriesAvg.end,seriesAvg.step,productValues)
    productSeries.pathExpression=name
    productList.append(productSeries)

  if not productList:
    return []

  sumProducts=sumSeries(requestContext, productList)[0]
  sumWeights=sumSeries(requestContext, seriesListWeight)[0]

  resultValues = [ safeDiv(val1, val2) for val1,val2 in izip(sumProducts,sumWeights) ]
<<<<<<< HEAD
  name = "weightedAverage(%s, %s, %s)" % (','.join(sorted(set(s.pathExpression for s in seriesListAvg))) ,','.join(sorted(set(s.pathExpression for s in sorted(seriesListWeight)))), node)
=======
  name = "weightedAverage(%s, %s, %s)" % (','.join(set(s.pathExpression for s in seriesListAvg)) ,','.join(set(s.pathExpression for s in seriesListWeight)), ','.join(map(str,nodes)))
>>>>>>> 38dcf3c6
  resultSeries = TimeSeries(name,sumProducts.start,sumProducts.end,sumProducts.step,resultValues)
  resultSeries.pathExpression = name
  return [resultSeries]

def movingMedian(requestContext, seriesList, windowSize):
  """
  Graphs the moving median of a metric (or metrics) over a fixed number of
  past points, or a time interval.

  Takes one metric or a wildcard seriesList followed by a number N of datapoints
  or a quoted string with a length of time like '1hour' or '5min' (See ``from /
  until`` in the render\_api_ for examples of time formats). Graphs the
  median of the preceeding datapoints for each point on the graph.

  Example:

  .. code-block:: none

    &target=movingMedian(Server.instance01.threads.busy,10)
    &target=movingMedian(Server.instance*.threads.idle,'5min')

  """
  if not seriesList:
    return []
  windowInterval = None
  if isinstance(windowSize, basestring):
    delta = parseTimeOffset(windowSize)
    windowInterval = abs(delta.seconds + (delta.days * 86400))

  if windowInterval:
    previewSeconds = windowInterval
  else:
    previewSeconds = max([s.step for s in seriesList]) * int(windowSize)

  # ignore original data and pull new, including our preview
  # data from earlier is needed to calculate the early results
  newContext = requestContext.copy()
  newContext['startTime'] = requestContext['startTime'] -  timedelta(seconds=previewSeconds)
  previewList = evaluateTokens(newContext, requestContext['args'][0])
  result = []

  for series in previewList:
    if windowInterval:
      windowPoints = windowInterval / series.step
    else:
      windowPoints = int(windowSize)

    if isinstance(windowSize, basestring):
      newName = 'movingMedian(%s,"%s")' % (series.name, windowSize)
    else:
      newName = "movingMedian(%s,%s)" % (series.name, windowSize)

    newSeries = TimeSeries(newName, series.start + previewSeconds, series.end, series.step, [])
    newSeries.pathExpression = newName

    for i in range(windowPoints,len(series)):
      window = series[i - windowPoints:i]
      nonNull = [v for v in window if v is not None]
      if nonNull:
        m_index = len(nonNull) / 2
        newSeries.append(sorted(nonNull)[m_index])
      else:
        newSeries.append(None)
    result.append(newSeries)

  return result

def scale(requestContext, seriesList, factor):
  """
  Takes one metric or a wildcard seriesList followed by a constant, and multiplies the datapoint
  by the constant provided at each point.

  Example:

  .. code-block:: none

    &target=scale(Server.instance01.threads.busy,10)
    &target=scale(Server.instance*.threads.busy,10)

  """
  for series in seriesList:
    series.name = "scale(%s,%g)" % (series.name,float(factor))
    series.pathExpression = series.name
    for i,value in enumerate(series):
      series[i] = safeMul(value,factor)
  return seriesList

def scaleToSeconds(requestContext, seriesList, seconds):
  """
  Takes one metric or a wildcard seriesList and returns "value per seconds" where
  seconds is a last argument to this functions.

  Useful in conjunction with derivative or integral function if you want
  to normalize its result to a known resolution for arbitrary retentions
  """

  for series in seriesList:
    series.name = "scaleToSeconds(%s,%d)" % (series.name,seconds)
    series.pathExpression = series.name
    for i,value in enumerate(series):
      factor = seconds * 1.0 / series.step
      series[i] = safeMul(value,factor)
  return seriesList

def pow(requestContext, seriesList, factor):
  """
  Takes one metric or a wildcard seriesList followed by a constant, and raises the datapoint
  by the power of the constant provided at each point.

  Example:

  .. code-block:: none

    &target=pow(Server.instance01.threads.busy,10)
    &target=pow(Server.instance*.threads.busy,10)

  """
  for series in seriesList:
    series.name = "pow(%s,%g)" % (series.name,float(factor))
    series.pathExpression = series.name
    for i,value in enumerate(series):
      series[i] = safePow(value,factor)
  return seriesList

def squareRoot(requestContext, seriesList):
  """
  Takes one metric or a wildcard seriesList, and computes the square root of each datapoint.

  Example:

  .. code-block:: none

    &target=squareRoot(Server.instance01.threads.busy)

  """
  for series in seriesList:
    series.name = "squareRoot(%s)" % (series.name)
    for i,value in enumerate(series):
      series[i] = safePow(value, 0.5)
  return seriesList

def invert(requestContext, seriesList):
  """
  Takes one metric or a wildcard seriesList, and inverts each datapoint (i.e. 1/x).

  Example:

  .. code-block:: none

    &target=invert(Server.instance01.threads.busy)

  """
  for series in seriesList:
    series.name = "invert(%s)" % (series.name)
    for i,value in enumerate(series):
        series[i] = safePow(value, -1)
  return seriesList

def absolute(requestContext, seriesList):
  """
  Takes one metric or a wildcard seriesList and applies the mathematical abs function to each
  datapoint transforming it to its absolute value.

  Example:

  .. code-block:: none

    &target=absolute(Server.instance01.threads.busy)
    &target=absolute(Server.instance*.threads.busy)
  """
  for series in seriesList:
    series.name = "absolute(%s)" % (series.name)
    series.pathExpression = series.name
    for i,value in enumerate(series):
      series[i] = safeAbs(value)
  return seriesList

def offset(requestContext, seriesList, factor):
  """
  Takes one metric or a wildcard seriesList followed by a constant, and adds the constant to
  each datapoint.

  Example:

  .. code-block:: none

    &target=offset(Server.instance01.threads.busy,10)

  """
  for series in seriesList:
    series.name = "offset(%s,%g)" % (series.name,float(factor))
    series.pathExpression = series.name
    for i,value in enumerate(series):
      if value is not None:
        series[i] = value + factor
  return seriesList

def offsetToZero(requestContext, seriesList):
  """
  Offsets a metric or wildcard seriesList by subtracting the minimum
  value in the series from each datapoint.

  Useful to compare different series where the values in each series
  may be higher or lower on average but you're only interested in the
  relative difference.

  An example use case is for comparing different round trip time
  results. When measuring RTT (like pinging a server), different
  devices may come back with consistently different results due to
  network latency which will be different depending on how many
  network hops between the probe and the device. To compare different
  devices in the same graph, the network latency to each has to be
  factored out of the results. This is a shortcut that takes the
  fastest response (lowest number in the series) and sets that to zero
  and then offsets all of the other datapoints in that series by that
  amount. This makes the assumption that the lowest response is the
  fastest the device can respond, of course the more datapoints that
  are in the series the more accurate this assumption is.

  Example:

  .. code-block:: none

    &target=offsetToZero(Server.instance01.responseTime)
    &target=offsetToZero(Server.instance*.responseTime)

  """
  for series in seriesList:
    series.name = "offsetToZero(%s)" % (series.name)
    minimum = safeMin(series)
    for i,value in enumerate(series):
      if value is not None:
        series[i] = value - minimum
  return seriesList

def movingAverage(requestContext, seriesList, windowSize):
  """
  Graphs the moving average of a metric (or metrics) over a fixed number of
  past points, or a time interval.

  Takes one metric or a wildcard seriesList followed by a number N of datapoints
  or a quoted string with a length of time like '1hour' or '5min' (See ``from /
  until`` in the render\_api_ for examples of time formats). Graphs the
  average of the preceeding datapoints for each point on the graph.

  Example:

  .. code-block:: none

    &target=movingAverage(Server.instance01.threads.busy,10)
    &target=movingAverage(Server.instance*.threads.idle,'5min')

  """
  if not seriesList:
    return []
  windowInterval = None
  if isinstance(windowSize, basestring):
    delta = parseTimeOffset(windowSize)
    windowInterval = abs(delta.seconds + (delta.days * 86400))

  if windowInterval:
    previewSeconds = windowInterval
  else:
    previewSeconds = max([s.step for s in seriesList]) * int(windowSize)

  # ignore original data and pull new, including our preview
  # data from earlier is needed to calculate the early results
  newContext = requestContext.copy()
  newContext['startTime'] = requestContext['startTime'] -  timedelta(seconds=previewSeconds)
  previewList = evaluateTokens(newContext, requestContext['args'][0])
  result = []

  for series in previewList:
    if windowInterval:
      windowPoints = windowInterval / series.step
    else:
      windowPoints = int(windowSize)

    if isinstance(windowSize, basestring):
      newName = 'movingAverage(%s,"%s")' % (series.name, windowSize)
    else:
      newName = "movingAverage(%s,%s)" % (series.name, windowSize)

    newSeries = TimeSeries(newName, series.start + previewSeconds, series.end, series.step, [])
    newSeries.pathExpression = newName

    window_sum = safeSum(series[:windowPoints])
    count = safeLen(series[:windowPoints])
    newSeries.append(safeDiv(window_sum, count))
    for n, last in enumerate(series[windowPoints:-1]):
      if series[n] is not None:
        window_sum -= series[n]
        count      -= 1
      if last is not None:
        window_sum += last
        count      += 1
      newSeries.append(safeDiv(window_sum, count))

    result.append(newSeries)

  return result

def cumulative(requestContext, seriesList):
  """
  Takes one metric or a wildcard seriesList.

  When a graph is drawn where width of the graph size in pixels is smaller than
  the number of datapoints to be graphed, Graphite consolidates the values to
  to prevent line overlap. The cumulative() function changes the consolidation
  function from the default of 'average' to 'sum'. This is especially useful in
  sales graphs, where fractional values make no sense and a 'sum' of consolidated
  values is appropriate.

  Alias for :func:`consolidateBy(series, 'sum') <graphite.render.functions.consolidateBy>`

  .. code-block:: none

    &target=cumulative(Sales.widgets.largeBlue)

  """
  return consolidateBy(requestContext, seriesList, 'sum')

def consolidateBy(requestContext, seriesList, consolidationFunc):
  """
  Takes one metric or a wildcard seriesList and a consolidation function name.

  Valid function names are 'sum', 'average', 'min', and 'max'.

  When a graph is drawn where width of the graph size in pixels is smaller than
  the number of datapoints to be graphed, Graphite consolidates the values to
  to prevent line overlap. The consolidateBy() function changes the consolidation
  function from the default of 'average' to one of 'sum', 'max', or 'min'. This is
  especially useful in sales graphs, where fractional values make no sense and a 'sum'
  of consolidated values is appropriate.

  .. code-block:: none

    &target=consolidateBy(Sales.widgets.largeBlue, 'sum')
    &target=consolidateBy(Servers.web01.sda1.free_space, 'max')

  """
  for series in seriesList:
    # datalib will throw an exception, so it's not necessary to validate here
    series.consolidationFunc = consolidationFunc
    series.name = 'consolidateBy(%s,"%s")' % (series.name, series.consolidationFunc)
    series.pathExpression = series.name
  return seriesList

def derivative(requestContext, seriesList):
  """
  This is the opposite of the integral function.  This is useful for taking a
  running total metric and calculating the delta between subsequent data points.

  This function does not normalize for periods of time, as a true derivative would.
  Instead see the perSecond() function to calculate a rate of change over time.

  Example:

  .. code-block:: none

    &target=derivative(company.server.application01.ifconfig.TXPackets)

  Each time you run ifconfig, the RX and TXPackets are higher (assuming there
  is network traffic.) By applying the derivative function, you can get an
  idea of the packets per minute sent or received, even though you're only
  recording the total.
  """
  results = []
  for series in seriesList:
    newValues = []
    prev = None
    for val in series:
      if None in (prev,val):
        newValues.append(None)
        prev = val
        continue
      newValues.append(val - prev)
      prev = val
    newName = "derivative(%s)" % series.name
    newSeries = TimeSeries(newName, series.start, series.end, series.step, newValues)
    newSeries.pathExpression = newName
    results.append(newSeries)
  return results

def perSecond(requestContext, seriesList, maxValue=None):
  """
  Derivative adjusted for the series time interval
  This is useful for taking a running total metric and showing how many requests
  per second were handled.

  Example:

  .. code-block:: none

    &target=perSecond(company.server.application01.ifconfig.TXPackets)

  Each time you run ifconfig, the RX and TXPackets are higher (assuming there
  is network traffic.) By applying the derivative function, you can get an
  idea of the packets per minute sent or received, even though you're only
  recording the total.
  """
  results = []
  for series in seriesList:
    newValues = []
    prev = None
    for val in series:
      step = series.step
      if None in (prev,val):
        newValues.append(None)
        prev = val
        continue

      diff = val - prev
      if diff >= 0:
        newValues.append(diff / step)
      elif maxValue is not None and maxValue >= val:
        newValues.append( ((maxValue - prev) + val  + 1) / step )
      else:
        newValues.append(None)

      prev = val
    newName = "perSecond(%s)" % series.name
    newSeries = TimeSeries(newName, series.start, series.end, series.step, newValues)
    newSeries.pathExpression = newName
    results.append(newSeries)
  return results

def integral(requestContext, seriesList):
  """
  This will show the sum over time, sort of like a continuous addition function.
  Useful for finding totals or trends in metrics that are collected per minute.

  Example:

  .. code-block:: none

    &target=integral(company.sales.perMinute)

  This would start at zero on the left side of the graph, adding the sales each
  minute, and show the total sales for the time period selected at the right
  side, (time now, or the time specified by '&until=').
  """
  results = []
  for series in seriesList:
    newValues = []
    current = 0.0
    for val in series:
      if val is None:
        newValues.append(None)
      else:
        current += val
        newValues.append(current)
    newName = "integral(%s)" % series.name
    newSeries = TimeSeries(newName, series.start, series.end, series.step, newValues)
    newSeries.pathExpression = newName
    results.append(newSeries)
  return results


def integralByInterval(requestContext, seriesList, intervalUnit):
  """
  This will do the same as integral() funcion, except resetting the total to 0
  at the given time in the parameter "from"
  Useful for finding totals per hour/day/week/..

  Example:

  .. code-block:: none

  &target=integralByInterval(company.sales.perMinute, "1d")&from=midnight-10days

  This would start at zero on the left side of the graph, adding the sales each
  minute, and show the evolution of sales per day during the last 10 days.
  """
  intervalDuration = int(abs(deltaseconds(parseTimeOffset(intervalUnit))))
  startTime = int(timestamp(requestContext['startTime']))
  results = []
  for series in seriesList:
    newValues = []
    currentTime = series.start # current time within series iteration
    current = 0.0 # current accumulated value
    for val in series:
      # reset integral value if crossing an interval boundary
      if (currentTime - startTime)/intervalDuration != (currentTime - startTime - series.step)/intervalDuration:
        current = 0.0
      if val is None:
        # keep previous value since val can be None when resetting current to 0.0
        newValues.append(current)
      else:
        current += val
        newValues.append(current)
      currentTime += series.step
    newName = "integralByInterval(%s,'%s')" % (series.name, intervalUnit)
    newSeries = TimeSeries(newName, series.start, series.end, series.step, newValues)
    newSeries.pathExpression = newName
    results.append(newSeries)
  return results


def nonNegativeDerivative(requestContext, seriesList, maxValue=None):
  """
  Same as the derivative function above, but ignores datapoints that trend
  down.  Useful for counters that increase for a long time, then wrap or
  reset. (Such as if a network interface is destroyed and recreated by unloading
  and re-loading a kernel module, common with USB / WiFi cards.

  Example:

  .. code-block:: none

    &target=nonNegativederivative(company.server.application01.ifconfig.TXPackets)

  """
  results = []

  for series in seriesList:
    newValues = []
    prev = None

    for val in series:
      if None in (prev, val):
        newValues.append(None)
        prev = val
        continue

      diff = val - prev
      if diff >= 0:
        newValues.append(diff)
      elif maxValue is not None and maxValue >= val:
        newValues.append( (maxValue - prev) + val  + 1 )
      else:
        newValues.append(None)

      prev = val

    newName = "nonNegativeDerivative(%s)" % series.name
    newSeries = TimeSeries(newName, series.start, series.end, series.step, newValues)
    newSeries.pathExpression = newName
    results.append(newSeries)

  return results

def stacked(requestContext,seriesLists,stackName='__DEFAULT__'):
  """
  Takes one metric or a wildcard seriesList and change them so they are
  stacked. This is a way of stacking just a couple of metrics without having
  to use the stacked area mode (that stacks everything). By means of this a mixed
  stacked and non stacked graph can be made

  It can also take an optional argument with a name of the stack, in case there is
  more than one, e.g. for input and output metrics.

  Example:

  .. code-block:: none

    &target=stacked(company.server.application01.ifconfig.TXPackets, 'tx')

  """
  if 'totalStack' in requestContext:
    totalStack = requestContext['totalStack'].get(stackName, [])
  else:
    requestContext['totalStack'] = {}
    totalStack = [];
  results = []
  for series in seriesLists:
    newValues = []
    for i in range(len(series)):
      if len(totalStack) <= i: totalStack.append(0)

      if series[i] is not None:
        totalStack[i] += series[i]
        newValues.append(totalStack[i])
      else:
        newValues.append(None)

    # Work-around for the case when legend is set
    if stackName=='__DEFAULT__':
      newName = "stacked(%s)" % series.name
    else:
      newName = series.name

    newSeries = TimeSeries(newName, series.start, series.end, series.step, newValues)
    newSeries.options['stacked'] = True
    newSeries.pathExpression = newName
    results.append(newSeries)
  requestContext['totalStack'][stackName] = totalStack
  return results

def areaBetween(requestContext, seriesList):
  """
  Draws the vertical area in between the two series in seriesList. Useful for
  visualizing a range such as the minimum and maximum latency for a service.

  areaBetween expects **exactly one argument** that results in exactly two series
  (see example below). The order of the lower and higher values series does not
  matter. The visualization only works when used in conjunction with
  ``areaMode=stacked``.

  Most likely use case is to provide a band within which another metric should
  move. In such case applying an ``alpha()``, as in the second example, gives
  best visual results.

  Example:

  .. code-block:: none

    &target=areaBetween(service.latency.{min,max})&areaMode=stacked

    &target=alpha(areaBetween(service.latency.{min,max}),0.3)&areaMode=stacked

  If for instance, you need to build a seriesList, you should use the ``group``
  function, like so:

  .. code-block:: none

    &target=areaBetween(group(minSeries(a.*.min),maxSeries(a.*.max)))
  """
  assert len(seriesList) == 2, "areaBetween series argument must reference *exactly* 2 series"
  lower = seriesList[0]
  upper = seriesList[1]

  lower.options['stacked'] = True
  lower.options['invisible'] = True

  upper.options['stacked'] = True
  lower.name = upper.name = "areaBetween(%s)" % upper.pathExpression
  return seriesList

def aliasSub(requestContext, seriesList, search, replace):
  """
  Runs series names through a regex search/replace.

  .. code-block:: none

    &target=aliasSub(ip.*TCP*,"^.*TCP(\d+)","\\1")
  """
  try:
    seriesList.name = re.sub(search, replace, seriesList.name)
  except AttributeError:
    for series in seriesList:
      series.name = re.sub(search, replace, series.name)
  return seriesList

def alias(requestContext, seriesList, newName):
  """
  Takes one metric or a wildcard seriesList and a string in quotes.
  Prints the string instead of the metric name in the legend.

  .. code-block:: none

    &target=alias(Sales.widgets.largeBlue,"Large Blue Widgets")

  """
  try:
    seriesList.name = newName
  except AttributeError:
    for series in seriesList:
      series.name = newName
  return seriesList

def cactiStyle(requestContext, seriesList, system=None):
  """
  Takes a series list and modifies the aliases to provide column aligned
  output with Current, Max, and Min values in the style of cacti. Optionally
  takes a "system" value to apply unit formatting in the same style as the
  Y-axis.

  .. code-block:: none

    &target=cactiStyle(ganglia.*.net.bytes_out,"si")

  A possible value for ``system`` is ``si``, which would express your values in
  multiples of a thousand. A second option is to use ``binary`` which will
  instead express your values in multiples of 1024 (useful for network devices).

  Column alignment of the Current, Max, Min values works under two conditions:
  you use a monospace font such as terminus and use a single cactiStyle call, as
  separate cactiStyle calls are not aware of each other. In case you have
  different targets for which you would like to have cactiStyle to line up, you
  can use ``group()`` to combine them before applying cactiStyle, such as:

  .. code-block:: none

    &target=cactiStyle(group(metricA,metricB))

  """
  if 0 == len(seriesList):
      return seriesList
  if system:
      fmt = lambda x:"%.2f%s" % format_units(x,system=system)
  else:
      fmt = lambda x:"%.2f"%x
  nameLen = max([0] + [len(getattr(series,"name")) for series in seriesList])
  lastLen = max([0] + [len(fmt(int(safeLast(series) or 3))) for series in seriesList]) + 3
  maxLen = max([0] + [len(fmt(int(safeMax(series) or 3))) for series in seriesList]) + 3
  minLen = max([0] + [len(fmt(int(safeMin(series) or 3))) for series in seriesList]) + 3
  for series in seriesList:
      name = series.name
      last = safeLast(series)
      maximum = safeMax(series)
      minimum = safeMin(series)
      if last is None:
        last = NAN
      else:
        last = fmt(float(last))

      if maximum is None:
        maximum = NAN
      else:
        maximum = fmt(float(maximum))
      if minimum is None:
        minimum = NAN
      else:
        minimum = fmt(float(minimum))

      series.name = "%*s Current:%*s Max:%*s Min:%*s " % \
          (-nameLen, series.name,
            -lastLen, last,
            -maxLen, maximum,
            -minLen, minimum)
  return seriesList

def aliasByNode(requestContext, seriesList, *nodes):
  """
  Takes a seriesList and applies an alias derived from one or more "node"
  portion/s of the target name. Node indices are 0 indexed.

  .. code-block:: none

    &target=aliasByNode(ganglia.*.cpu.load5,1)

  """
  if isinstance(nodes, int):
    nodes=[nodes]
  for series in seriesList:
    metric_pieces = re.search('(?:.*\()?(?P<name>[-\w*\.]+)(?:,|\)?.*)?',series.name).groups()[0].split('.')
    series.name = '.'.join(metric_pieces[n] for n in nodes)
  return seriesList

def aliasByMetric(requestContext, seriesList):
  """
  Takes a seriesList and applies an alias derived from the base metric name.

  .. code-block:: none

    &target=aliasByMetric(carbon.agents.graphite.creates)

  """
  for series in seriesList:
    series.name = series.name.split('.')[-1].split(',')[0]
  return seriesList

def legendValue(requestContext, seriesList, *valueTypes):
  """
  Takes one metric or a wildcard seriesList and a string in quotes.
  Appends a value to the metric name in the legend.  Currently one or several of: `last`, `avg`,
  `total`, `min`, `max`.
  The last argument can be `si` (default) or `binary`, in that case values will be formatted in the
  corresponding system.

  .. code-block:: none

  &target=legendValue(Sales.widgets.largeBlue, 'avg', 'max', 'si')

  """
  def last(s):
    "Work-around for the missing last point"
    v = s[-1]
    if v is None:
      return s[-2]
    return v

  valueFuncs = {
    'avg':   lambda s: safeDiv(safeSum(s), safeLen(s)),
    'total': safeSum,
    'min':   safeMin,
    'max':   safeMax,
    'last':  last
  }
  system = None
  if valueTypes[-1] in ('si', 'binary'):
    system = valueTypes[-1]
    valueTypes = valueTypes[:-1]
  for valueType in valueTypes:
    valueFunc = valueFuncs.get(valueType, lambda s: '(?)')
    if system is None:
      for series in seriesList:
        series.name += " (%s: %s)" % (valueType, valueFunc(series))
    else:
      for series in seriesList:
        value = valueFunc(series)
        formatted = None
        if value is not None:
          formatted = "%.2f%s" % format_units(value, system=system)
        series.name = "%-20s%-5s%-10s" % (series.name, valueType, formatted)
  return seriesList

def alpha(requestContext, seriesList, alpha):
  """
  Assigns the given alpha transparency setting to the series. Takes a float value between 0 and 1.
  """
  for series in seriesList:
    series.options['alpha'] = alpha
  return seriesList

def color(requestContext, seriesList, theColor):
  """
  Assigns the given color to the seriesList

  Example:

  .. code-block:: none

    &target=color(collectd.hostname.cpu.0.user, 'green')
    &target=color(collectd.hostname.cpu.0.system, 'ff0000')
    &target=color(collectd.hostname.cpu.0.idle, 'gray')
    &target=color(collectd.hostname.cpu.0.idle, '6464ffaa')

  """
  for series in seriesList:
    series.color = theColor
  return seriesList

def substr(requestContext, seriesList, start=0, stop=0):
  """
  Takes one metric or a wildcard seriesList followed by 1 or 2 integers.  Assume that the
  metric name is a list or array, with each element separated by dots.  Prints
  n - length elements of the array (if only one integer n is passed) or n - m
  elements of the array (if two integers n and m are passed).  The list starts
  with element 0 and ends with element (length - 1).

  Example:

  .. code-block:: none

    &target=substr(carbon.agents.hostname.avgUpdateTime,2,4)

  The label would be printed as "hostname.avgUpdateTime".

  """
  for series in seriesList:
    left = series.name.rfind('(') + 1
    right = series.name.find(')')
    if right < 0:
      right = len(series.name)+1
    cleanName = series.name[left:right:]
    if int(stop) == 0:
      series.name = '.'.join(cleanName.split('.')[int(start)::])
    else:
      series.name = '.'.join(cleanName.split('.')[int(start):int(stop):])

    # substr(func(a.b,'c'),1) becomes b instead of b,'c'
    series.name = re.sub(',.*$', '', series.name)
  return seriesList

def logarithm(requestContext, seriesList, base=10):
  """
  Takes one metric or a wildcard seriesList, a base, and draws the y-axis in logarithmic
  format.  If base is omitted, the function defaults to base 10.

  Example:

  .. code-block:: none

    &target=log(carbon.agents.hostname.avgUpdateTime,2)

  """
  results = []
  for series in seriesList:
    newValues = []
    for val in series:
      if val is None:
        newValues.append(None)
      elif val <= 0:
        newValues.append(None)
      else:
        newValues.append(math.log(val, base))
    newName = "log(%s, %s)" % (series.name, base)
    newSeries = TimeSeries(newName, series.start, series.end, series.step, newValues)
    newSeries.pathExpression = newName
    results.append(newSeries)
  return results

def maximumAbove(requestContext, seriesList, n):
  """
  Takes one metric or a wildcard seriesList followed by a constant n.
  Draws only the metrics with a maximum value above n.

  Example:

  .. code-block:: none

    &target=maximumAbove(system.interface.eth*.packetsSent,1000)

  This would only display interfaces which sent more than 1000 packets/min.
  """
  results = []
  for series in seriesList:
    if safeMax(series) > n:
      results.append(series)
  return results

def minimumAbove(requestContext, seriesList, n):
  """
  Takes one metric or a wildcard seriesList followed by a constant n.
  Draws only the metrics with a minimum value above n.

  Example:

  .. code-block:: none

    &target=minimumAbove(system.interface.eth*.packetsSent,1000)

  This would only display interfaces which sent more than 1000 packets/min.
  """
  results = []
  for series in seriesList:
    if safeMin(series) > n:
      results.append(series)
  return results

def maximumBelow(requestContext, seriesList, n):
  """
  Takes one metric or a wildcard seriesList followed by a constant n.
  Draws only the metrics with a maximum value below n.

  Example:

  .. code-block:: none

    &target=maximumBelow(system.interface.eth*.packetsSent,1000)

  This would only display interfaces which sent less than 1000 packets/min.
  """

  result = []
  for series in seriesList:
    if safeMax(series) <= n:
      result.append(series)
  return result

def minimumBelow(requestContext, seriesList, n):
  """
  Takes one metric or a wildcard seriesList followed by a constant n.
  Draws only the metrics with a minimum value below n.

  Example:

  .. code-block:: none

    &target=minimumBelow(system.interface.eth*.packetsSent,1000)

  This would only display interfaces which at one point sent less than 1000 packets/min.
  """

  result = []
  for series in seriesList:
    if safeMin(series) <= n:
      result.append(series)
  return result

def highestCurrent(requestContext, seriesList, n):
  """
  Takes one metric or a wildcard seriesList followed by an integer N.
  Out of all metrics passed, draws only the N metrics with the highest value
  at the end of the time period specified.

  Example:

  .. code-block:: none

    &target=highestCurrent(server*.instance*.threads.busy,5)

  Draws the 5 servers with the highest busy threads.

  """
  return sorted( seriesList, key=safeLast )[-n:]

def highestMax(requestContext, seriesList, n):
  """
  Takes one metric or a wildcard seriesList followed by an integer N.

  Out of all metrics passed, draws only the N metrics with the highest maximum
  value in the time period specified.

  Example:

  .. code-block:: none

    &target=highestMax(server*.instance*.threads.busy,5)

  Draws the top 5 servers who have had the most busy threads during the time
  period specified.

  """
  result_list = sorted( seriesList, key=lambda s: safeMax(s) )[-n:]

  return sorted(result_list, key=lambda s: max(s), reverse=True)

def lowestCurrent(requestContext, seriesList, n):
  """
  Takes one metric or a wildcard seriesList followed by an integer N.
  Out of all metrics passed, draws only the N metrics with the lowest value at
  the end of the time period specified.

  Example:

  .. code-block:: none

    &target=lowestCurrent(server*.instance*.threads.busy,5)

  Draws the 5 servers with the least busy threads right now.

  """

  return sorted( seriesList, key=safeLast )[:n]

def currentAbove(requestContext, seriesList, n):
  """
  Takes one metric or a wildcard seriesList followed by an integer N.
  Out of all metrics passed, draws only the  metrics whose value is above N
  at the end of the time period specified.

  Example:

  .. code-block:: none

    &target=currentAbove(server*.instance*.threads.busy,50)

  Draws the servers with more than 50 busy threads.

  """
  return [ series for series in seriesList if safeLast(series) >= n ]

def currentBelow(requestContext, seriesList, n):
  """
  Takes one metric or a wildcard seriesList followed by an integer N.
  Out of all metrics passed, draws only the  metrics whose value is below N
  at the end of the time period specified.

  Example:

  .. code-block:: none

    &target=currentBelow(server*.instance*.threads.busy,3)

  Draws the servers with less than 3 busy threads.

  """
  return [ series for series in seriesList if safeLast(series) <= n ]

def highestAverage(requestContext, seriesList, n):
  """
  Takes one metric or a wildcard seriesList followed by an integer N.
  Out of all metrics passed, draws only the top N metrics with the highest
  average value for the time period specified.

  Example:

  .. code-block:: none

    &target=highestAverage(server*.instance*.threads.busy,5)

  Draws the top 5 servers with the highest average value.

  """

  return sorted( seriesList, key=lambda s: safeDiv(safeSum(s),safeLen(s)) )[-n:]

def lowestAverage(requestContext, seriesList, n):
  """
  Takes one metric or a wildcard seriesList followed by an integer N.
  Out of all metrics passed, draws only the bottom N metrics with the lowest
  average value for the time period specified.

  Example:

  .. code-block:: none

    &target=lowestAverage(server*.instance*.threads.busy,5)

  Draws the bottom 5 servers with the lowest average value.

  """

  return sorted( seriesList, key=lambda s: safeDiv(safeSum(s),safeLen(s)) )[:n]

def averageAbove(requestContext, seriesList, n):
  """
  Takes one metric or a wildcard seriesList followed by an integer N.
  Out of all metrics passed, draws only the metrics with an average value
  above N for the time period specified.

  Example:

  .. code-block:: none

    &target=averageAbove(server*.instance*.threads.busy,25)

  Draws the servers with average values above 25.

  """
  return [ series for series in seriesList if safeDiv(safeSum(series),safeLen(series)) >= n ]

def averageBelow(requestContext, seriesList, n):
  """
  Takes one metric or a wildcard seriesList followed by an integer N.
  Out of all metrics passed, draws only the metrics with an average value
  below N for the time period specified.

  Example:

  .. code-block:: none

    &target=averageBelow(server*.instance*.threads.busy,25)

  Draws the servers with average values below 25.

  """
  return [ series for series in seriesList if safeDiv(safeSum(series),safeLen(series)) <= n ]

def _getPercentile(points, n, interpolate=False):
  """
  Percentile is calculated using the method outlined in the NIST Engineering
  Statistics Handbook:
  http://www.itl.nist.gov/div898/handbook/prc/section2/prc252.htm
  """
  sortedPoints = sorted([ p for p in points if p is not None])
  if len(sortedPoints) == 0:
    return None
  fractionalRank = (n/100.0) * (len(sortedPoints) + 1)
  rank = int(fractionalRank)
  rankFraction = fractionalRank - rank

  if not interpolate:
    rank += int(math.ceil(rankFraction))

  if rank == 0:
    percentile = sortedPoints[0]
  elif rank - 1 == len(sortedPoints):
    percentile = sortedPoints[-1]
  else:
    percentile = sortedPoints[rank - 1] # Adjust for 0-index

  if interpolate:
    if rank != len(sortedPoints): # if a next value exists
      nextValue = sortedPoints[rank]
      percentile = percentile + rankFraction * (nextValue - percentile)

  return percentile

def nPercentile(requestContext, seriesList, n):
  """Returns n-percent of each series in the seriesList."""
  assert n, 'The requested percent is required to be greater than 0'

  results = []
  for s in seriesList:
    # Create a sorted copy of the TimeSeries excluding None values in the values list.
    s_copy = TimeSeries( s.name, s.start, s.end, s.step, sorted( [item for item in s if item is not None] ) )
    if not s_copy:
      continue  # Skip this series because it is empty.

    perc_val = _getPercentile(s_copy, n)
    if perc_val is not None:
      name = 'nPercentile(%s, %g)' % (s_copy.name, n)
      point_count = int((s.end - s.start)/s.step)
      perc_series = TimeSeries(name, s_copy.start, s_copy.end, s_copy.step, [perc_val] * point_count )
      perc_series.pathExpression = name
      results.append(perc_series)
  return results

def averageOutsidePercentile(requestContext, seriesList, n):
  """
  Removes functions lying inside an average percentile interval
  """
  averages = []

  for s in seriesList:
    averages.append(safeDiv(safeSum(s), safeLen(s)))

  if n < 50:
    n = 100 - n;

  lowPercentile = _getPercentile(averages, 100 - n)
  highPercentile = _getPercentile(averages, n)

  return [s for s in seriesList if not lowPercentile < safeDiv(safeSum(s), safeLen(s)) < highPercentile]

def removeBetweenPercentile(requestContext, seriesList, n):
  """
  Removes lines who do not have an value lying in the x-percentile of all the values at a moment
  """
  if n < 50:
    n = 100 - n

  transposed = zip(*seriesList)

  lowPercentiles = [_getPercentile(col, 100-n) for col in transposed]
  highPercentiles = [_getPercentile(col, n) for col in transposed]

  return [l for l in seriesList if sum([not lowPercentiles[val_i] < val < highPercentiles[val_i]
    for (val_i, val) in enumerate(l)]) > 0]

def removeAbovePercentile(requestContext, seriesList, n):
  """
  Removes data above the nth percentile from the series or list of series provided.
  Values above this percentile are assigned a value of None.
  """
  for s in seriesList:
    s.name = 'removeAbovePercentile(%s, %g)' % (s.name, n)
    s.pathExpression = s.name
    try:
      percentile = nPercentile(requestContext, [s], n)[0][0]
    except IndexError:
      continue
    for (index, val) in enumerate(s):
      if val > percentile:
        s[index] = None

  return seriesList

def removeAboveValue(requestContext, seriesList, n):
  """
  Removes data above the given threshold from the series or list of series provided.
  Values above this threshold are assigned a value of None.
  """
  for s in seriesList:
    s.name = 'removeAboveValue(%s, %g)' % (s.name, n)
    s.pathExpression = s.name
    for (index, val) in enumerate(s):
      if val > n:
        s[index] = None

  return seriesList

def removeBelowPercentile(requestContext, seriesList, n):
  """
  Removes data below the nth percentile from the series or list of series provided.
  Values below this percentile are assigned a value of None.
  """
  for s in seriesList:
    s.name = 'removeBelowPercentile(%s, %g)' % (s.name, n)
    s.pathExpression = s.name
    try:
      percentile = nPercentile(requestContext, [s], n)[0][0]
    except IndexError:
      continue
    for (index, val) in enumerate(s):
      if val < percentile:
        s[index] = None

  return seriesList

def removeBelowValue(requestContext, seriesList, n):
  """
  Removes data below the given threshold from the series or list of series provided.
  Values below this threshold are assigned a value of None.
  """
  for s in seriesList:
    s.name = 'removeBelowValue(%s, %g)' % (s.name, n)
    s.pathExpression = s.name
    for (index, val) in enumerate(s):
      if val < n:
        s[index] = None

  return seriesList

def limit(requestContext, seriesList, n):
  """
  Takes one metric or a wildcard seriesList followed by an integer N.

  Only draw the first N metrics.  Useful when testing a wildcard in a metric.

  Example:

  .. code-block:: none

    &target=limit(server*.instance*.memory.free,5)

  Draws only the first 5 instance's memory free.

  """
  return seriesList[0:n]

def sortByName(requestContext, seriesList, natural=False):
  """
  Takes one metric or a wildcard seriesList.
  Sorts the list of metrics by the metric name using either alphabetical order or natural sorting.
  Natural sorting allows names containing numbers to be sorted more naturally, e.g:
  - Alphabetical sorting: server1, server11, server12, server2
  - Natural sorting: server1, server2, server11, server12
  """
  def paddedName(name):
    return re.sub("(\d+)", lambda x: "{0:010}".format(int(x.group(0))), name)

  def compare(x,y):
    return cmp(x.name, y.name)

  def natSortCompare(x,y):
    return cmp(paddedName(x.name), paddedName(y.name))

  if natural:
    seriesList.sort(natSortCompare)
  else:
    seriesList.sort(compare)

  return seriesList

def sortByTotal(requestContext, seriesList):
  """
  Takes one metric or a wildcard seriesList.

  Sorts the list of metrics by the sum of values across the time period
  specified.
  """
  def compare(x,y):
    return cmp(safeSum(y), safeSum(x))

  seriesList.sort(compare)
  return seriesList

def sortByMaxima(requestContext, seriesList):
  """
  Takes one metric or a wildcard seriesList.

  Sorts the list of metrics by the maximum value across the time period
  specified.  Useful with the &areaMode=all parameter, to keep the
  lowest value lines visible.

  Example:

  .. code-block:: none

    &target=sortByMaxima(server*.instance*.memory.free)

  """
  def compare(x,y):
    return cmp(max(y), max(x))
  seriesList.sort(compare)
  return seriesList

def sortByMinima(requestContext, seriesList):
  """
  Takes one metric or a wildcard seriesList.

  Sorts the list of metrics by the lowest value across the time period
  specified.

  Example:

  .. code-block:: none

    &target=sortByMinima(server*.instance*.memory.free)

  """
  def compare(x,y):
    return cmp(min(x), min(y))
  newSeries = [series for series in seriesList if max(series) > 0]
  newSeries.sort(compare)
  return newSeries

def useSeriesAbove(requestContext, seriesList, value, search, replace):
  """
  Compares the maximum of each series against the given `value`. If the series
  maximum is greater than `value`, the regular expression search and replace is
  applied against the series name to plot a related metric

  e.g. given useSeriesAbove(ganglia.metric1.reqs,10,'reqs','time'),
  the response time metric will be plotted only when the maximum value of the
  corresponding request/s metric is > 10

  .. code-block:: none

    &target=useSeriesAbove(ganglia.metric1.reqs,10,"reqs","time")
  """
  newSeries = []

  for series in seriesList:
    newname = re.sub(search, replace, series.name)
    if max(series) > value:
      n = evaluateTarget(requestContext, newname)
      if n is not None and len(n) > 0:
        newSeries.append(n[0])

  return newSeries

def fallbackSeries(requestContext, seriesList, fallback):
    """
    Takes a wildcard seriesList, and a second fallback metric.
    If the wildcard does not match any series, draws the fallback metric.

    Example:

    .. code-block:: none

      &target=fallbackSeries(server*.requests_per_second, constantLine(0))

    Draws a 0 line when server metric does not exist.

    """
    if len(seriesList) > 0:
        return seriesList
    else:
        return fallback

def mostDeviant(requestContext, seriesList, n):
  """
  Takes one metric or a wildcard seriesList followed by an integer N.
  Draws the N most deviant metrics.
  To find the deviants, the standard deviation (sigma) of each series
  is taken and ranked. The top N standard deviations are returned.

    Example:

  .. code-block:: none

    &target=mostDeviant(server*.instance*.memory.free, 5)

  Draws the 5 instances furthest from the average memory free.

  """

  deviants = []
  for series in seriesList:
    mean = safeDiv( safeSum(series), safeLen(series) )
    if mean is None: continue
    square_sum = sum([ (value - mean) ** 2 for value in series if value is not None ])
    sigma = safeDiv(square_sum, safeLen(series))
    if sigma is None: continue
    deviants.append( (sigma, series) )
  deviants.sort(key=lambda i: i[0], reverse=True) #sort by sigma
  return [ series for (_, series) in deviants ][:n] #return the n most deviant series

def stdev(requestContext, seriesList, points, windowTolerance=0.1):
  """
  Takes one metric or a wildcard seriesList followed by an integer N.
  Draw the Standard Deviation of all metrics passed for the past N datapoints.
  If the ratio of null points in the window is greater than windowTolerance,
  skip the calculation. The default for windowTolerance is 0.1 (up to 10% of points
  in the window can be missing). Note that if this is set to 0.0, it will cause large
  gaps in the output anywhere a single point is missing.

  Example:

  .. code-block:: none

    &target=stdev(server*.instance*.threads.busy,30)
    &target=stdev(server*.instance*.cpu.system,30,0.0)

  """

  # For this we take the standard deviation in terms of the moving average
  # and the moving average of series squares.
  for (seriesIndex,series) in enumerate(seriesList):
    stddevSeries = TimeSeries("stddev(%s,%d)" % (series.name, int(points)), series.start, series.end, series.step, [])
    stddevSeries.pathExpression = "stddev(%s,%d)" % (series.name, int(points))

    validPoints = 0
    currentSum = 0
    currentSumOfSquares = 0
    for (index, newValue) in enumerate(series):
      # Mark whether we've reached our window size - dont drop points out otherwise
      if index < points:
        bootstrapping = True
        droppedValue = None
      else:
        bootstrapping = False
        droppedValue = series[index - points]

      # Track non-None points in window
      if not bootstrapping and droppedValue is not None:
        validPoints -= 1
      if newValue is not None:
        validPoints += 1

      # Remove the value that just dropped out of the window
      if not bootstrapping and droppedValue is not None:
        currentSum -= droppedValue
        currentSumOfSquares -= droppedValue**2

      # Add in the value that just popped in the window
      if newValue is not None:
        currentSum += newValue
        currentSumOfSquares += newValue**2

      if validPoints > 0 and \
        float(validPoints)/points >= windowTolerance:

        try:
          deviation = math.sqrt(validPoints * currentSumOfSquares - currentSum**2)/validPoints
        except ValueError:
          deviation = None
        stddevSeries.append(deviation)
      else:
        stddevSeries.append(None)

    seriesList[seriesIndex] = stddevSeries

  return seriesList

def secondYAxis(requestContext, seriesList):
  """
  Graph the series on the secondary Y axis.
  """
  for series in seriesList:
    series.options['secondYAxis'] = True
    series.name= 'secondYAxis(%s)' % series.name
  return seriesList

def holtWintersIntercept(alpha,actual,last_season,last_intercept,last_slope):
  return alpha * (actual - last_season) \
          + (1 - alpha) * (last_intercept + last_slope)

def holtWintersSlope(beta,intercept,last_intercept,last_slope):
  return beta * (intercept - last_intercept) + (1 - beta) * last_slope

def holtWintersSeasonal(gamma,actual,intercept,last_season):
  return gamma * (actual - intercept) + (1 - gamma) * last_season

def holtWintersDeviation(gamma,actual,prediction,last_seasonal_dev):
  if prediction is None:
    prediction = 0
  return gamma * math.fabs(actual - prediction) + (1 - gamma) * last_seasonal_dev

def holtWintersAnalysis(series):
  alpha = gamma = 0.1
  beta = 0.0035
  # season is currently one day
  season_length = (24*60*60) / series.step
  intercept = 0
  slope = 0
  pred = 0
  intercepts = list()
  slopes = list()
  seasonals = list()
  predictions = list()
  deviations = list()

  def getLastSeasonal(i):
    j = i - season_length
    if j >= 0:
      return seasonals[j]
    return 0

  def getLastDeviation(i):
    j = i - season_length
    if j >= 0:
      return deviations[j]
    return 0

  last_seasonal = 0
  last_seasonal_dev = 0
  next_last_seasonal = 0
  next_pred = None

  for i,actual in enumerate(series):
    if actual is None:
      # missing input values break all the math
      # do the best we can and move on
      intercepts.append(None)
      slopes.append(0)
      seasonals.append(0)
      predictions.append(next_pred)
      deviations.append(0)
      next_pred = None
      continue

    if i == 0:
      last_intercept = actual
      last_slope = 0
      # seed the first prediction as the first actual
      prediction = actual
    else:
      last_intercept = intercepts[-1]
      last_slope = slopes[-1]
      if last_intercept is None:
        last_intercept = actual
      prediction = next_pred

    last_seasonal = getLastSeasonal(i)
    next_last_seasonal = getLastSeasonal(i+1)
    last_seasonal_dev = getLastDeviation(i)

    intercept = holtWintersIntercept(alpha,actual,last_seasonal
            ,last_intercept,last_slope)
    slope = holtWintersSlope(beta,intercept,last_intercept,last_slope)
    seasonal = holtWintersSeasonal(gamma,actual,intercept,last_seasonal)
    next_pred = intercept + slope + next_last_seasonal
    deviation = holtWintersDeviation(gamma,actual,prediction,last_seasonal_dev)

    intercepts.append(intercept)
    slopes.append(slope)
    seasonals.append(seasonal)
    predictions.append(prediction)
    deviations.append(deviation)

  # make the new forecast series
  forecastName = "holtWintersForecast(%s)" % series.name
  forecastSeries = TimeSeries(forecastName, series.start, series.end
    , series.step, predictions)
  forecastSeries.pathExpression = forecastName

  # make the new deviation series
  deviationName = "holtWintersDeviation(%s)" % series.name
  deviationSeries = TimeSeries(deviationName, series.start, series.end
          , series.step, deviations)
  deviationSeries.pathExpression = deviationName

  results = { 'predictions': forecastSeries
        , 'deviations': deviationSeries
        , 'intercepts': intercepts
        , 'slopes': slopes
        , 'seasonals': seasonals
        }
  return results

def holtWintersForecast(requestContext, seriesList):
  """
  Performs a Holt-Winters forecast using the series as input data. Data from
  one week previous to the series is used to bootstrap the initial forecast.
  """
  previewSeconds = 7 * 86400 # 7 days
  # ignore original data and pull new, including our preview
  newContext = requestContext.copy()
  newContext['startTime'] = requestContext['startTime'] -  timedelta(seconds=previewSeconds)
  previewList = evaluateTokens(newContext, requestContext['args'][0])
  results = []
  for series in previewList:
    analysis = holtWintersAnalysis(series)
    predictions = analysis['predictions']
    windowPoints = previewSeconds / predictions.step
    result = TimeSeries("holtWintersForecast(%s)" % series.name, predictions.start + previewSeconds, predictions.end, predictions.step, predictions[windowPoints:])
    result.pathExpression = result.name
    results.append(result)
  return results

def holtWintersConfidenceBands(requestContext, seriesList, delta=3):
  """
  Performs a Holt-Winters forecast using the series as input data and plots
  upper and lower bands with the predicted forecast deviations.
  """
  previewSeconds = 7 * 86400 # 7 days
  # ignore original data and pull new, including our preview
  newContext = requestContext.copy()
  newContext['startTime'] = requestContext['startTime'] -  timedelta(seconds=previewSeconds)
  previewList = evaluateTokens(newContext, requestContext['args'][0])
  results = []
  for series in previewList:
    analysis = holtWintersAnalysis(series)

    data = analysis['predictions']
    windowPoints = previewSeconds / data.step
    forecast = TimeSeries(data.name, data.start + previewSeconds, data.end, data.step, data[windowPoints:])
    forecast.pathExpression = data.pathExpression

    data = analysis['deviations']
    windowPoints = previewSeconds / data.step
    deviation = TimeSeries(data.name, data.start + previewSeconds, data.end, data.step, data[windowPoints:])
    deviation.pathExpression = data.pathExpression

    seriesLength = len(forecast)
    i = 0
    upperBand = list()
    lowerBand = list()
    while i < seriesLength:
      forecast_item = forecast[i]
      deviation_item = deviation[i]
      i = i + 1
      if forecast_item is None or deviation_item is None:
        upperBand.append(None)
        lowerBand.append(None)
      else:
        scaled_deviation = delta * deviation_item
        upperBand.append(forecast_item + scaled_deviation)
        lowerBand.append(forecast_item - scaled_deviation)

    upperName = "holtWintersConfidenceUpper(%s)" % series.name
    lowerName = "holtWintersConfidenceLower(%s)" % series.name
    upperSeries = TimeSeries(upperName, forecast.start, forecast.end
            , forecast.step, upperBand)
    lowerSeries = TimeSeries(lowerName, forecast.start, forecast.end
            , forecast.step, lowerBand)
    upperSeries.pathExpression = series.pathExpression
    lowerSeries.pathExpression = series.pathExpression
    results.append(lowerSeries)
    results.append(upperSeries)
  return results

def holtWintersAberration(requestContext, seriesList, delta=3):
  """
  Performs a Holt-Winters forecast using the series as input data and plots the
  positive or negative deviation of the series data from the forecast.
  """
  results = []
  for series in seriesList:
    confidenceBands = holtWintersConfidenceBands(requestContext, [series], delta)
    lowerBand = confidenceBands[0]
    upperBand = confidenceBands[1]
    aberration = list()
    for i, actual in enumerate(series):
      if series[i] is None:
        aberration.append(0)
      elif upperBand[i] is not None and series[i] > upperBand[i]:
        aberration.append(series[i] - upperBand[i])
      elif lowerBand[i] is not None and series[i] < lowerBand[i]:
        aberration.append(series[i] - lowerBand[i])
      else:
        aberration.append(0)

    newName = "holtWintersAberration(%s)" % series.name
    results.append(TimeSeries(newName, series.start, series.end
            , series.step, aberration))
  return results

def holtWintersConfidenceArea(requestContext, seriesList, delta=3):
  """
  Performs a Holt-Winters forecast using the series as input data and plots the
  area between the upper and lower bands of the predicted forecast deviations.
  """
  bands = holtWintersConfidenceBands(requestContext, seriesList, delta)
  results = areaBetween(requestContext, bands)
  for series in results:
    series.name = series.name.replace('areaBetween', 'holtWintersConfidenceArea')
  return results

def linearRegressionAnalysis(series):
  """
  Returns factor and offset of linear regression function by least squares method.
  """
  n = safeLen(series)
  sumI = sum([i for i,v in enumerate(series) if v is not None])
  sumV = sum([v for i,v in enumerate(series) if v is not None])
  sumII = sum([i*i for i,v in enumerate(series) if v is not None])
  sumIV = sum([i*v for i,v in enumerate(series) if v is not None])
  denominator = float(n*sumII - sumI*sumI)
  if denominator == 0:
    return None
  else:
    factor = (n * sumIV - sumI * sumV) / denominator / series.step
    offset = (sumII * sumV - sumIV * sumI) /denominator - factor * series.start
    return factor, offset

def linearRegression(requestContext, seriesList, startSourceAt=None, endSourceAt=None):
  """
  Graphs the liner regression function by least squares method.

  Takes one metric or a wildcard seriesList, followed by a quoted string with the
  time to start the line and another quoted string with the time to end the line.
  The start and end times are inclusive (default range is from to until). See
  ``from / until`` in the render\_api_ for examples of time formats. Datapoints
  in the range is used to regression.

  Example:

  .. code-block:: none

    &target=linearRegression(Server.instance01.threads.busy, '-1d')
    &target=linearRegression(Server.instance*.threads.busy, "00:00 20140101","11:59 20140630")
  """
  results = []
  sourceContext = requestContext.copy()
  if startSourceAt is not None: sourceContext['startTime'] = parseATTime(startSourceAt)
  if endSourceAt is not None: sourceContext['endTime'] = parseATTime(endSourceAt)

  sourceList = []
  for series in seriesList:
    source = evaluateTarget(sourceContext, series.pathExpression)
    sourceList.extend(source)

  for source,series in zip(sourceList, seriesList):
    newName = 'linearRegression(%s, %s, %s)' % (
        series.name,
        int(time.mktime(sourceContext['startTime'].timetuple())),
        int(time.mktime(sourceContext['endTime'].timetuple()))
        )
    forecast = linearRegressionAnalysis(source)
    if forecast is None:
      continue
    factor, offset = forecast
    values = [ offset + (series.start + i * series.step) * factor for i in range(len(series)) ]
    newSeries = TimeSeries(newName, series.start, series.end, series.step, values)
    newSeries.pathExpression = newSeries.name
    results.append(newSeries)
  return results


def drawAsInfinite(requestContext, seriesList):
  """
  Takes one metric or a wildcard seriesList.
  If the value is zero, draw the line at 0.  If the value is above zero, draw
  the line at infinity. If the value is null or less than zero, do not draw
  the line.

  Useful for displaying on/off metrics, such as exit codes. (0 = success,
  anything else = failure.)

  Example:

  .. code-block:: none

    drawAsInfinite(Testing.script.exitCode)

  """
  for series in seriesList:
    series.options['drawAsInfinite'] = True
    series.name = 'drawAsInfinite(%s)' % series.name
  return seriesList

def lineWidth(requestContext, seriesList, width):
  """
  Takes one metric or a wildcard seriesList, followed by a float F.

  Draw the selected metrics with a line width of F, overriding the default
  value of 1, or the &lineWidth=X.X parameter.

  Useful for highlighting a single metric out of many, or having multiple
  line widths in one graph.

  Example:

  .. code-block:: none

    &target=lineWidth(server01.instance01.memory.free,5)

  """
  for series in seriesList:
    series.options['lineWidth'] = width
  return seriesList

def dashed(requestContext, *seriesList):
  """
  Takes one metric or a wildcard seriesList, followed by a float F.

  Draw the selected metrics with a dotted line with segments of length F
  If omitted, the default length of the segments is 5.0

  Example:

  .. code-block:: none

    &target=dashed(server01.instance01.memory.free,2.5)

  """

  if len(seriesList) == 2:
    dashLength = seriesList[1]
  else:
    dashLength = 5
  for series in seriesList[0]:
    series.name = 'dashed(%s, %g)' % (series.name, dashLength)
    series.options['dashed'] = dashLength
  return seriesList[0]

def timeStack(requestContext, seriesList, timeShiftUnit, timeShiftStart, timeShiftEnd):
  """
  Takes one metric or a wildcard seriesList, followed by a quoted string with the
  length of time (See ``from / until`` in the render\_api_ for examples of time formats).
  Also takes a start multiplier and end multiplier for the length of time

  create a seriesList which is composed the original metric series stacked with time shifts
  starting time shifts from the start multiplier through the end multiplier

  Useful for looking at history, or feeding into averageSeries or stddevSeries.

  Example:

  .. code-block:: none

    &target=timeStack(Sales.widgets.largeBlue,"1d",0,7)    # create a series for today and each of the previous 7 days

  """
  # Default to negative. parseTimeOffset defaults to +
  if timeShiftUnit[0].isdigit():
    timeShiftUnit = '-' + timeShiftUnit
  delta = parseTimeOffset(timeShiftUnit)

  # if len(seriesList) > 1, they will all have the same pathExpression, which is all we care about.
  series = seriesList[0]

  results = []
  timeShiftStartint = int(timeShiftStart)
  timeShiftEndint = int(timeShiftEnd)

  for shft in range(timeShiftStartint,timeShiftEndint):
    myContext = requestContext.copy()
    innerDelta = delta * shft
    myContext['startTime'] = requestContext['startTime'] + innerDelta
    myContext['endTime'] = requestContext['endTime'] + innerDelta
    for shiftedSeries in evaluateTarget(myContext, series.pathExpression):
      shiftedSeries.name = 'timeShift(%s, %s, %s)' % (shiftedSeries.name, timeShiftUnit,shft)
      shiftedSeries.pathExpression = shiftedSeries.name
      shiftedSeries.start = series.start
      shiftedSeries.end = series.end
      results.append(shiftedSeries)

  return results

def timeShift(requestContext, seriesList, timeShift, resetEnd=True, alignDST=False):
  """
  Takes one metric or a wildcard seriesList, followed by a quoted string with the
  length of time (See ``from / until`` in the render\_api_ for examples of time formats).

  Draws the selected metrics shifted in time. If no sign is given, a minus sign ( - ) is
  implied which will shift the metric back in time. If a plus sign ( + ) is given, the
  metric will be shifted forward in time.

  Will reset the end date range automatically to the end of the base stat unless
  resetEnd is False. Example case is when you timeshift to last week and have the graph
  date range set to include a time in the future, will limit this timeshift to pretend
  ending at the current time. If resetEnd is False, will instead draw full range including
  future time.

  Because time is shifted by a fixed number of seconds, comparing a time period with DST to
  a time period without DST, and vice-versa, will result in an apparent misalignment. For
  example, 8am might be overlaid with 7am. To compensate for this, use the alignDST option.

  Useful for comparing a metric against itself at a past periods or correcting data
  stored at an offset.

  Example:

  .. code-block:: none

    &target=timeShift(Sales.widgets.largeBlue,"7d")
    &target=timeShift(Sales.widgets.largeBlue,"-7d")
    &target=timeShift(Sales.widgets.largeBlue,"+1h")

  """
  # Default to negative. parseTimeOffset defaults to +
  if timeShift[0].isdigit():
    timeShift = '-' + timeShift
  delta = parseTimeOffset(timeShift)
  myContext = requestContext.copy()
  myContext['startTime'] = requestContext['startTime'] + delta
  myContext['endTime'] = requestContext['endTime'] + delta

  if alignDST:
    def localDST(dt):
      return time.localtime(time.mktime(dt.timetuple())).tm_isdst

    reqStartDST = localDST(requestContext['startTime'])
    reqEndDST   = localDST(requestContext['endTime'])
    myStartDST  = localDST(myContext['startTime'])
    myEndDST    = localDST(myContext['endTime'])

    dstOffset = timedelta(hours=0)
    # If the requestContext is entirely in DST, and we are entirely NOT in DST
    if ((reqStartDST and reqEndDST) and (not myStartDST and not myEndDST)):
        dstOffset = timedelta(hours=1)
    # Or if the requestContext is entirely NOT in DST, and we are entirely in DST
    elif ((not reqStartDST and not reqEndDST) and (myStartDST and myEndDST)):
        dstOffset = timedelta(hours=-1)
    # Otherwise, we don't do anything, because it would be visually confusing
    myContext['startTime'] += dstOffset
    myContext['endTime'] += dstOffset

  results = []
  if len(seriesList) > 0:
    # if len(seriesList) > 1, they will all have the same pathExpression, which is all we care about.
    series = seriesList[0]

    for shiftedSeries in evaluateTarget(myContext, series.pathExpression):
      shiftedSeries.name = 'timeShift(%s, "%s")' % (shiftedSeries.name, timeShift)
      if resetEnd:
        shiftedSeries.end = series.end
      else:
        shiftedSeries.end = shiftedSeries.end - shiftedSeries.start + series.start
      shiftedSeries.start = series.start
      results.append(shiftedSeries)

  return results


def timeSlice(requestContext, seriesList, startSliceAt, endSliceAt="now"):
  """
  Takes one metric or a wildcard metric, followed by a quoted string with the
  time to start the line and another quoted string with the time to end the line.
  The start and end times are inclusive. See ``from / until`` in the render\_api_
  for examples of time formats.

  Useful for filtering out a part of a series of data from a wider range of
  data.

  Example:

  .. code-block:: none

    &target=timeSlice(network.core.port1,"00:00 20140101","11:59 20140630")
    &target=timeSlice(network.core.port1,"12:00 20140630","now")

  """

  results = []
  start = time.mktime(parseATTime(startSliceAt).timetuple())
  end = time.mktime(parseATTime(endSliceAt).timetuple())

  for slicedSeries in seriesList:
    slicedSeries.name = 'timeSlice(%s, %s, %s)' % (slicedSeries.name, int(start), int(end))

    curr = time.mktime(requestContext["startTime"].timetuple())
    for i, v in enumerate(slicedSeries):
      if v is None or curr < start or curr > end:
        slicedSeries[i] = None
      curr += slicedSeries.step

    results.append(slicedSeries)

  return results


def constantLine(requestContext, value):
  """
  Takes a float F.

  Draws a horizontal line at value F across the graph.

  Example:

  .. code-block:: none

    &target=constantLine(123.456)

  """
  name = "constantLine(%s)" % str(value)
  start = int(epoch( requestContext['startTime'] ) )
  end = int(epoch( requestContext['endTime'] ) )
  step = int((end - start) / 2.0)
  series = TimeSeries(str(value), start, end, step, [value, value, value])
  series.pathExpression = name
  return [series]

def aggregateLine(requestContext, seriesList, func='avg'):
  """
  Draws a horizontal line based the function applied to the series.


  Note: By default, the graphite renderer consolidates data points by
  averaging data points over time. If you are using the 'min' or 'max'
  function for aggregateLine, this can cause an unusual gap in the
  line drawn by this function and the data itself. To fix this, you
  should use the consolidateBy() function with the same function
  argument you are using for aggregateLine. This will ensure that the
  proper data points are retained and the graph should line up
  correctly.

  Example:

  .. code-block:: none

    &target=aggregateLine(server.connections.total, 'avg')

  """
  t_funcs = { 'avg': safeAvg, 'min': safeMin, 'max': safeMax }

  if func not in t_funcs:
    raise ValueError("Invalid function %s" % func)

  value = t_funcs[func]( seriesList[0] )
  name = 'aggregateLine(%s, %g)' % (seriesList[0].pathExpression, value)

  series = constantLine(requestContext, value)[0]
  series.name = name

  return [series]

def threshold(requestContext, value, label=None, color=None):
  """
  Takes a float F, followed by a label (in double quotes) and a color.
  (See ``bgcolor`` in the render\_api_ for valid color names & formats.)

  Draws a horizontal line at value F across the graph.

  Example:

  .. code-block:: none

    &target=threshold(123.456, "omgwtfbbq", red)

  """

  series = constantLine(requestContext, value)[0]
  if label:
    series.name = label
  if color:
    series.color = color

  return [series]

def transformNull(requestContext, seriesList, default=0, referenceSeries=None):
  """
  Takes a metric or wildcard seriesList and replaces null values with the value
  specified by `default`.  The value 0 used if not specified.  The optional
  referenceSeries, if specified, is a metric or wildcard series list that governs
  which time intervals nulls should be replaced.  If specified, nulls are replaced
  only in intervals where a non-null is found for the same interval in any of
  referenceSeries.  This method compliments the drawNullAsZero function in
  graphical mode, but also works in text-only mode.

  Example:

  .. code-block:: none

    &target=transformNull(webapp.pages.*.views,-1)

  This would take any page that didn't have values and supply negative 1 as a default.
  Any other numeric value may be used as well.
  """
  def transform(v, d):
    if v is None: return d
    else: return v

  if referenceSeries:
    defaults = [default if any(v is not None for v in x) else None for x in izip(*referenceSeries)]
  else:
    defaults = None

  for series in seriesList:
    if referenceSeries:
      series.name = "transformNull(%s,%g,%s)" % (series.name, default, referenceSeries)
    else:
      series.name = "transformNull(%s,%g)" % (series.name, default)
    series.pathExpression = series.name
    if defaults:
      values = [transform(v, d) for v, d in izip(series, defaults)]
    else:
      values = [transform(v, default) for v in series]
    series.extend(values)
    del series[:len(values)]
  return seriesList

def isNonNull(requestContext, seriesList):
  """
  Takes a metric or wildcard seriesList and counts up the number of non-null
  values.  This is useful for understanding the number of metrics that have data
  at a given point in time (i.e. to count which servers are alive).

  Example:

  .. code-block:: none

    &target=isNonNull(webapp.pages.*.views)

  Returns a seriesList where 1 is specified for non-null values, and
  0 is specified for null values.
  """

  def transform(v):
    if v is None: return 0
    else: return 1

  for series in seriesList:
    series.name = "isNonNull(%s)" % (series.name)
    series.pathExpression = series.name
    values = [transform(v) for v in series]
    series.extend(values)
    del series[:len(values)]
  return seriesList

def identity(requestContext, name):
  """
  Identity function:
  Returns datapoints where the value equals the timestamp of the datapoint.
  Useful when you have another series where the value is a timestamp, and
  you want to compare it to the time of the datapoint, to render an age

  Example:

  .. code-block:: none

    &target=identity("The.time.series")

  This would create a series named "The.time.series" that contains points where
  x(t) == t.
  """
  step = 60
  delta = timedelta(seconds=step)
  start = int(epoch(requestContext["startTime"]))
  end = int(epoch(requestContext["endTime"]))
  values = range(start, end, step)
  series = TimeSeries(name, start, end, step, values)
  series.pathExpression = 'identity("%s")' % name

  return [series]

def countSeries(requestContext, *seriesLists):
  """
  Draws a horizontal line representing the number of nodes found in the seriesList.

  .. code-block:: none

    &target=countSeries(carbon.agents.*.*)

  """
  if seriesLists:
    (seriesList,start,end,step) = normalize(seriesLists)
    name = "countSeries(%s)" % formatPathExpressions(seriesList)
    values = ( int(len(row)) for row in izip(*seriesList) )
    series = TimeSeries(name,start,end,step,values)
    series.pathExpression = name
  else:
    series = constantLine(requestContext, 0).pop()
    series.pathExpression = "countSeries()"

  return [series]

def group(requestContext, *seriesLists):
  """
  Takes an arbitrary number of seriesLists and adds them to a single seriesList. This is used
  to pass multiple seriesLists to a function which only takes one
  """
  seriesGroup = []
  for s in seriesLists:
    seriesGroup.extend(s)

  return seriesGroup

def mapSeries(requestContext, seriesList, mapNode):
  """
  Short form: ``map()``

  Takes a seriesList and maps it to a list of seriesList. Each seriesList has the
  given mapNode in common.

  .. note:: This function is not very useful alone. It should be used with :py:func:`reduceSeries`

  .. code-block:: none

    mapSeries(servers.*.cpu.*,1) =>

      [
        servers.server1.cpu.*,
        servers.server2.cpu.*,
        ...
        servers.serverN.cpu.*
      ]
  """
  metaSeries = {}
  keys = []
  for series in seriesList:
    key = series.name.split(".")[mapNode]
    if key not in metaSeries:
      metaSeries[key] = [series]
      keys.append(key)
    else:
      metaSeries[key].append(series)
  return [ metaSeries[k] for k in keys ]

def reduceSeries(requestContext, seriesLists, reduceFunction, reduceNode, *reduceMatchers):
  """
  Short form: ``reduce()``

  Takes a list of seriesLists and reduces it to a list of series by means of the reduceFunction.

  Reduction is performed by matching the reduceNode in each series against the list of
  reduceMatchers. Then each series is passed to the reduceFunction as arguments in the order
  given by reduceMatchers. The reduceFunction should yield a single series.

  The resulting list of series are aliased so that they can easily be nested in other functions.

  **Example**: Map/Reduce asPercent(bytes_used,total_bytes) for each server

  Assume that metrics in the form below exist:

  .. code-block:: none

       servers.server1.disk.bytes_used
       servers.server1.disk.total_bytes
       servers.server2.disk.bytes_used
       servers.server2.disk.total_bytes
       servers.server3.disk.bytes_used
       servers.server3.disk.total_bytes
       ...
       servers.serverN.disk.bytes_used
       servers.serverN.disk.total_bytes

  To get the percentage of disk used for each server:

  .. code-block:: none

      reduceSeries(mapSeries(servers.*.disk.*,1),"asPercent",3,"bytes_used","total_bytes") =>

        alias(asPercent(servers.server1.disk.bytes_used,servers.server1.disk.total_bytes),"servers.server1.disk.reduce.asPercent"),
        alias(asPercent(servers.server2.disk.bytes_used,servers.server2.disk.total_bytes),"servers.server2.disk.reduce.asPercent"),
        alias(asPercent(servers.server3.disk.bytes_used,servers.server3.disk.total_bytes),"servers.server3.disk.reduce.asPercent"),
        ...
        alias(asPercent(servers.serverN.disk.bytes_used,servers.serverN.disk.total_bytes),"servers.serverN.disk.reduce.asPercent")

  In other words, we will get back the following metrics::

      servers.server1.disk.reduce.asPercent
      servers.server2.disk.reduce.asPercent
      servers.server3.disk.reduce.asPercent
      ...
      servers.serverN.disk.reduce.asPercent

  .. seealso:: :py:func:`mapSeries`

  """
  metaSeries = {}
  keys = []
  for seriesList in seriesLists:
    for series in seriesList:
      nodes = series.name.split('.')
      node = nodes[reduceNode]
      reduceSeriesName = '.'.join(nodes[0:reduceNode]) + '.reduce.' + reduceFunction
      if node in reduceMatchers:
        if reduceSeriesName not in metaSeries:
          metaSeries[reduceSeriesName] = [None] * len(reduceMatchers)
          keys.append(reduceSeriesName)
        i = reduceMatchers.index(node)
        metaSeries[reduceSeriesName][i] = series
  for key in keys:
    metaSeries[key] = SeriesFunctions[reduceFunction](requestContext,*[[l] for l in metaSeries[key]])[0]
    metaSeries[key].name = key
  return [ metaSeries[key] for key in keys ]

def applyByNode(requestContext, seriesList, nodeNum, templateFunction, newName=None):
  """
  Takes a seriesList and applies some complicated function (described by a string), replacing templates with unique
  prefixes of keys from the seriesList (the key is all nodes up to the index given as `nodeNum`).

  If the `newName` paramter is provided, the name of the resulting series will be given by that parameter, with any
  "%" characters replaced by the unique prefix.

  **Example**

  ...code-block:: none

      &target=applyByNode(servers.*.disk.bytes_free,1,"divideSeries(%.disk.bytes_free,sumSeries(%.disk.bytes_*))")

  Would find all series which match `servers.*.disk.bytes_free`, then trim them down to unique series up to the node
  given by nodeNum, then fill them into the template function provided (replacing % by the prefixes).

  **Additional Examples**

  Given keys of

    - `stats.counts.haproxy.web.2XX`
    - `stats.counts.haproxy.web.3XX`
    - `stats.counts.haproxy.web.5XX`
    - `stats.counts.haproxy.microservice.2XX`
    - `stats.counts.haproxy.microservice.3XX`
    - `stats.counts.haproxy.microservice.5XX`

  The following will return the rate of 5XX's per service:

  ...code-block:: none

     applyByNode(stats.counts.haproxy.*.*XX, 3, "asPercent(%.2XX, sumSeries(%.*XX))", "%.pct_5XX")

  The output series would have keys `stats.counts.haproxy.web.pct_5XX` and `stats.counts.haproxy.microservice.pct_5XX`.
  """
  prefixes = set()
  for series in seriesList:
    prefix = '.'.join(series.name.split('.')[:nodeNum + 1])
    prefixes.add(prefix)
  results = []
  for prefix in sorted(prefixes):
    for resultSeries in evaluateTarget(requestContext, templateFunction.replace('%', prefix)):
      if newName:
        resultSeries.name = newName.replace('%', prefix)
      resultSeries.pathExpression = prefix
      resultSeries.start = series.start
      resultSeries.end = series.end
      results.append(resultSeries)
  return results

def groupByNode(requestContext, seriesList, nodeNum, callback):
  """
  Takes a serieslist and maps a callback to subgroups within as defined by a common node

  .. code-block:: none

    &target=groupByNode(ganglia.by-function.*.*.cpu.load5,2,"sumSeries")

  Would return multiple series which are each the result of applying the "sumSeries" function
  to groups joined on the second node (0 indexed) resulting in a list of targets like

  .. code-block :: none

    sumSeries(ganglia.by-function.server1.*.cpu.load5),sumSeries(ganglia.by-function.server2.*.cpu.load5),...

  """
  return groupByNodes(requestContext, seriesList, callback, nodeNum)

def groupByNodes(requestContext, seriesList, callback, *nodes):
  """
  Takes a serieslist and maps a callback to subgroups within as defined by multiple nodes

  .. code-block:: none

    &target=groupByNodes(ganglia.server*.*.cpu.load*,"sumSeries",1,4)

  Would return multiple series which are each the result of applying the "sumSeries" function
  to groups joined on the nodes' list (0 indexed) resulting in a list of targets like

  .. code-block :: none

    sumSeries(ganglia.server1.*.cpu.load5),sumSeries(ganglia.server1.*.cpu.load10),sumSeries(ganglia.server1.*.cpu.load15),sumSeries(ganglia.server2.*.cpu.load5),sumSeries(ganglia.server2.*.cpu.load10),sumSeries(ganglia.server2.*.cpu.load15),...

  """
  metaSeries = {}
  keys = []
  if isinstance(nodes, int):
    nodes=[nodes]
  for series in seriesList:
    key = '.'.join(series.name.split(".")[n] for n in nodes)
    if key not in metaSeries:
      metaSeries[key] = [series]
      keys.append(key)
    else:
      metaSeries[key].append(series)
  for key in metaSeries.keys():
    metaSeries[key] = SeriesFunctions[callback](requestContext,
        metaSeries[key])[0]
    metaSeries[key].name = key
  return [ metaSeries[key] for key in keys ]

def exclude(requestContext, seriesList, pattern):
  """
  Takes a metric or a wildcard seriesList, followed by a regular expression
  in double quotes.  Excludes metrics that match the regular expression.

  Example:

  .. code-block:: none

    &target=exclude(servers*.instance*.threads.busy,"server02")
  """
  regex = re.compile(pattern)
  return [s for s in seriesList if not regex.search(s.name)]

def grep(requestContext, seriesList, pattern):
  """
  Takes a metric or a wildcard seriesList, followed by a regular expression
  in double quotes.  Excludes metrics that don't match the regular expression.

  Example:

  .. code-block:: none

    &target=grep(servers*.instance*.threads.busy,"server02")
  """
  regex = re.compile(pattern)
  return [s for s in seriesList if regex.search(s.name)]

def smartSummarize(requestContext, seriesList, intervalString, func='sum', alignToFrom=False):
  """
  Smarter experimental version of summarize.

  The alignToFrom parameter has been deprecated, it no longer has any effect.
  Alignment happens automatically for days, hours, and minutes.
  """
  if alignToFrom:
    log.info("Deprecated parameter 'alignToFrom' is being ignored.")

  results = []
  delta = parseTimeOffset(intervalString)
  interval = delta.seconds + (delta.days * 86400)

  # Adjust the start time to fit an entire day for intervals >= 1 day
  requestContext = requestContext.copy()
  s = requestContext['startTime']
  if interval >= DAY:
    requestContext['startTime'] = datetime(s.year, s.month, s.day)
  elif interval >= HOUR:
    requestContext['startTime'] = datetime(s.year, s.month, s.day, s.hour)
  elif interval >= MINUTE:
    requestContext['startTime'] = datetime(s.year, s.month, s.day, s.hour, s.minute)

  for i,series in enumerate(seriesList):
    # XXX: breaks with summarize(metric.{a,b})
    #      each series.pathExpression == metric.{a,b}
    newSeries = evaluateTarget(requestContext, series.pathExpression)[0]
    series[0:len(series)] = newSeries
    series.start = newSeries.start
    series.end = newSeries.end
    series.step = newSeries.step

  for series in seriesList:
    buckets = {} # { timestamp: [values] }

    timestamps = range( int(series.start), int(series.end), int(series.step) )
    datapoints = zip(timestamps, series)

    # Populate buckets
    for timestamp_, value in datapoints:
      bucketInterval = int((timestamp_ - series.start) / interval)

      if bucketInterval not in buckets:
        buckets[bucketInterval] = []

      if value is not None:
        buckets[bucketInterval].append(value)


    newValues = []
    for timestamp_ in range(series.start, series.end, interval):
      bucketInterval = int((timestamp_ - series.start) / interval)
      bucket = buckets.get(bucketInterval, [])

      if bucket:
        if func == 'avg':
          newValues.append( float(sum(bucket)) / float(len(bucket)) )
        elif func == 'last':
          newValues.append( bucket[len(bucket)-1] )
        elif func == 'max':
          newValues.append( max(bucket) )
        elif func == 'min':
          newValues.append( min(bucket) )
        else:
          newValues.append( sum(bucket) )
      else:
        newValues.append( None )

    newName = "smartSummarize(%s, \"%s\", \"%s\")" % (series.name, intervalString, func)
    alignedEnd = series.start + (bucketInterval * interval) + interval
    newSeries = TimeSeries(newName, series.start, alignedEnd, interval, newValues)
    newSeries.pathExpression = newName
    results.append(newSeries)

  return results

def summarize(requestContext, seriesList, intervalString, func='sum', alignToFrom=False):
  """
  Summarize the data into interval buckets of a certain size.

  By default, the contents of each interval bucket are summed together. This is
  useful for counters where each increment represents a discrete event and
  retrieving a "per X" value requires summing all the events in that interval.

  Specifying 'avg' instead will return the mean for each bucket, which can be more
  useful when the value is a gauge that represents a certain value in time.

  'max', 'min' or 'last' can also be specified.

  By default, buckets are calculated by rounding to the nearest interval. This
  works well for intervals smaller than a day. For example, 22:32 will end up
  in the bucket 22:00-23:00 when the interval=1hour.

  Passing alignToFrom=true will instead create buckets starting at the from
  time. In this case, the bucket for 22:32 depends on the from time. If
  from=6:30 then the 1hour bucket for 22:32 is 22:30-23:30.

  Example:

  .. code-block:: none

    &target=summarize(counter.errors, "1hour") # total errors per hour
    &target=summarize(nonNegativeDerivative(gauge.num_users), "1week") # new users per week
    &target=summarize(queue.size, "1hour", "avg") # average queue size per hour
    &target=summarize(queue.size, "1hour", "max") # maximum queue size during each hour
    &target=summarize(metric, "13week", "avg", true)&from=midnight+20100101 # 2010 Q1-4
  """
  results = []
  delta = parseTimeOffset(intervalString)
  interval = delta.seconds + (delta.days * 86400)

  for series in seriesList:
    buckets = {}

    timestamps = range( int(series.start), int(series.end), int(series.step) )
    datapoints = zip(timestamps, series)

    for timestamp_, value in datapoints:
      if alignToFrom:
        bucketInterval = int((timestamp_ - series.start) / interval)
      else:
        bucketInterval = timestamp_ - (timestamp_ % interval)

      if bucketInterval not in buckets:
        buckets[bucketInterval] = []

      if value is not None:
        buckets[bucketInterval].append(value)

    if alignToFrom:
      newStart = series.start
      newEnd = series.end
    else:
      newStart = series.start - (series.start % interval)
      newEnd = series.end - (series.end % interval) + interval

    newValues = []
    for timestamp_ in range(newStart, newEnd, interval):
      if alignToFrom:
        newEnd = timestamp_
        bucketInterval = int((timestamp_ - series.start) / interval)
      else:
        bucketInterval = timestamp_ - (timestamp_ % interval)

      bucket = buckets.get(bucketInterval, [])

      if bucket:
        if func == 'avg':
          newValues.append( float(sum(bucket)) / float(len(bucket)) )
        elif func == 'last':
          newValues.append( bucket[len(bucket)-1] )
        elif func == 'max':
          newValues.append( max(bucket) )
        elif func == 'min':
          newValues.append( min(bucket) )
        else:
          newValues.append( sum(bucket) )
      else:
        newValues.append( None )

    if alignToFrom:
      newEnd += interval

    newName = "summarize(%s, \"%s\", \"%s\"%s)" % (series.name, intervalString, func, alignToFrom and ", true" or "")
    newSeries = TimeSeries(newName, newStart, newEnd, interval, newValues)
    newSeries.pathExpression = newName
    results.append(newSeries)

  return results

def hitcount(requestContext, seriesList, intervalString, alignToInterval = False):
  """
  Estimate hit counts from a list of time series.

  This function assumes the values in each time series represent
  hits per second.  It calculates hits per some larger interval
  such as per day or per hour.  This function is like summarize(),
  except that it compensates automatically for different time scales
  (so that a similar graph results from using either fine-grained
  or coarse-grained records) and handles rarely-occurring events
  gracefully.
  """
  results = []
  delta = parseTimeOffset(intervalString)
  interval = int(delta.seconds + (delta.days * 86400))

  if alignToInterval:
    requestContext = requestContext.copy()
    s = requestContext['startTime']
    if interval >= DAY:
      requestContext['startTime'] = datetime(s.year, s.month, s.day)
    elif interval >= HOUR:
      requestContext['startTime'] = datetime(s.year, s.month, s.day, s.hour)
    elif interval >= MINUTE:
      requestContext['startTime'] = datetime(s.year, s.month, s.day, s.hour, s.minute)

    for i,series in enumerate(seriesList):
      newSeries = evaluateTarget(requestContext, series.pathExpression)[0]
      intervalCount = int((series.end - series.start) / interval)
      series[0:len(series)] = newSeries
      series.start = newSeries.start
      series.end =  newSeries.start + (intervalCount * interval) + interval
      series.step = newSeries.step

  for series in seriesList:
    length = len(series)
    step = int(series.step)
    bucket_count = int(math.ceil(float(series.end - series.start) / interval))
    buckets = [[] for _ in range(bucket_count)]
    newStart = int(series.end - bucket_count * interval)

    for i, value in enumerate(series):
      if value is None:
        continue

      start_time = int(series.start + i * step)
      start_bucket, start_mod = divmod(start_time - newStart, interval)
      end_time = start_time + step
      end_bucket, end_mod = divmod(end_time - newStart, interval)

      if end_bucket >= bucket_count:
        end_bucket = bucket_count - 1
        end_mod = interval

      if start_bucket == end_bucket:
        # All of the hits go to a single bucket.
        if start_bucket >= 0:
          buckets[start_bucket].append(value * (end_mod - start_mod))

      else:
        # Spread the hits among 2 or more buckets.
        if start_bucket >= 0:
          buckets[start_bucket].append(value * (interval - start_mod))
        hits_per_bucket = value * interval
        for j in range(start_bucket + 1, end_bucket):
          buckets[j].append(hits_per_bucket)
        if end_mod > 0:
          buckets[end_bucket].append(value * end_mod)

    newValues = []
    for bucket in buckets:
      if bucket:
        newValues.append( sum(bucket) )
      else:
        newValues.append(None)

    newName = 'hitcount(%s, "%s"%s)' % (series.name, intervalString, alignToInterval and ", true" or "")
    newSeries = TimeSeries(newName, newStart, series.end, interval, newValues)
    newSeries.pathExpression = newName
    results.append(newSeries)

  return results


def timeFunction(requestContext, name, step=60):
  """
  Short Alias: time()

  Just returns the timestamp for each X value. T

  Example:

  .. code-block:: none

    &target=time("The.time.series")

  This would create a series named "The.time.series" that contains in Y the same
  value (in seconds) as X.
  Accepts optional second argument as 'step' parameter (default step is 60 sec)

  """
  delta = timedelta(seconds=step)
  when = requestContext["startTime"]
  values = []

  while when < requestContext["endTime"]:
    values.append(time.mktime(when.timetuple()))
    when += delta

  series = TimeSeries(name,
            int(time.mktime(requestContext["startTime"].timetuple())),
            int(time.mktime(requestContext["endTime"].timetuple())),
            step, values)
  series.pathExpression = name

  return [series]

def sinFunction(requestContext, name, amplitude=1, step=60):
  """
  Short Alias: sin()

  Just returns the sine of the current time. The optional amplitude parameter
  changes the amplitude of the wave.

  Example:

  .. code-block:: none

    &target=sin("The.time.series", 2)

  This would create a series named "The.time.series" that contains sin(x)*2.
  Accepts optional second argument as 'amplitude' parameter (default amplitude is 1)
  Accepts optional third argument as 'step' parameter (default step is 60 sec)
  """
  delta = timedelta(seconds=step)
  when = requestContext["startTime"]
  values = []

  while when < requestContext["endTime"]:
    values.append(math.sin(time.mktime(when.timetuple()))*amplitude)
    when += delta

  return [TimeSeries(name,
            int(epoch(requestContext["startTime"])),
            int(epoch(requestContext["endTime"])),
            step, values)]

def removeEmptySeries(requestContext, seriesList):
    """
    Takes one metric or a wildcard seriesList.
    Out of all metrics passed, draws only the metrics with not empty data

    Example:

    .. code-block:: none

      &target=removeEmptySeries(server*.instance*.threads.busy)

    Draws only live servers with not empty data.

    """
    return [ series for series in seriesList if safeIsNotEmpty(series) ]

def randomWalkFunction(requestContext, name, step=60):
  """
  Short Alias: randomWalk()

  Returns a random walk starting at 0. This is great for testing when there is
  no real data in whisper.

  Example:

  .. code-block:: none

    &target=randomWalk("The.time.series")

  This would create a series named "The.time.series" that contains points where
  x(t) == x(t-1)+random()-0.5, and x(0) == 0.
  Accepts optional second argument as 'step' parameter (default step is 60 sec)
  """
  delta = timedelta(seconds=step)
  when = requestContext["startTime"]
  values = []
  current = 0
  while when < requestContext["endTime"]:
    values.append(current)
    current += random.random() - 0.5
    when += delta

  return [TimeSeries(name,
            int(epoch(requestContext["startTime"])),
            int(epoch(requestContext["endTime"])),
            step, values)]

def events(requestContext, *tags):
  """
  Returns the number of events at this point in time. Usable with
  drawAsInfinite.

  Example:

  .. code-block:: none

    &target=events("tag-one", "tag-two")
    &target=events("*")

  Returns all events tagged as "tag-one" and "tag-two" and the second one
  returns all events.
  """
  step = 1
  name = "events(" + ", ".join(tags) + ")"
  if tags == ("*",):
    tags = None

  start_timestamp = epoch(requestContext["startTime"])
  start_timestamp = start_timestamp - start_timestamp % step
  end_timestamp = epoch(requestContext["endTime"])
  end_timestamp = end_timestamp - end_timestamp % step
  points = (end_timestamp - start_timestamp)/step

  events = models.Event.find_events(datetime.fromtimestamp(start_timestamp),
                                    datetime.fromtimestamp(end_timestamp),
                                    tags=tags)

  values = [None] * points
  for event in events:
    event_timestamp = epoch(event.when)
    value_offset = (event_timestamp - start_timestamp)/step

    if values[value_offset] is None:
      values[value_offset] = 1
    else:
      values[value_offset] += 1

  result_series = TimeSeries(name, start_timestamp, end_timestamp, step, values, 'sum')
  result_series.pathExpression = name
  return [result_series]

def pieAverage(requestContext, series):
  return safeDiv(safeSum(series),safeLen(series))

def pieMaximum(requestContext, series):
  return max(series)

def pieMinimum(requestContext, series):
  return min(series)

PieFunctions = {
  'average': pieAverage,
  'maximum': pieMaximum,
  'minimum': pieMinimum,
}

SeriesFunctions = {
  # Combine functions
  'sumSeries': sumSeries,
  'sum': sumSeries,
  'multiplySeries': multiplySeries,
  'averageSeries': averageSeries,
  'stddevSeries': stddevSeries,
  'avg': averageSeries,
  'sumSeriesWithWildcards': sumSeriesWithWildcards,
  'averageSeriesWithWildcards': averageSeriesWithWildcards,
  'multiplySeriesWithWildcards': multiplySeriesWithWildcards,
  'minSeries': minSeries,
  'maxSeries': maxSeries,
  'rangeOfSeries': rangeOfSeries,
  'percentileOfSeries': percentileOfSeries,
  'countSeries': countSeries,
  'weightedAverage': weightedAverage,

  # Transform functions
  'scale': scale,
  'scaleToSeconds': scaleToSeconds,
  'offset': offset,
  'offsetToZero': offsetToZero,
  'derivative': derivative,
  'squareRoot': squareRoot,
  'pow': pow,
  'perSecond': perSecond,
  'integral': integral,
  'integralByInterval' : integralByInterval,
  'nonNegativeDerivative': nonNegativeDerivative,
  'log': logarithm,
  'invert': invert,
  'timeStack': timeStack,
  'timeShift': timeShift,
  'timeSlice': timeSlice,
  'summarize': summarize,
  'smartSummarize': smartSummarize,
  'hitcount': hitcount,
  'absolute': absolute,

  # Calculate functions
  'movingAverage': movingAverage,
  'movingMedian': movingMedian,
  'stdev': stdev,
  'holtWintersForecast': holtWintersForecast,
  'holtWintersConfidenceBands': holtWintersConfidenceBands,
  'holtWintersConfidenceArea': holtWintersConfidenceArea,
  'holtWintersAberration': holtWintersAberration,
  'linearRegression': linearRegression,
  'asPercent': asPercent,
  'pct': asPercent,
  'diffSeries': diffSeries,
  'divideSeries': divideSeries,

  # Series Filter functions
  'fallbackSeries': fallbackSeries,
  'mostDeviant': mostDeviant,
  'highestCurrent': highestCurrent,
  'lowestCurrent': lowestCurrent,
  'highestMax': highestMax,
  'currentAbove': currentAbove,
  'currentBelow': currentBelow,
  'highestAverage': highestAverage,
  'lowestAverage': lowestAverage,
  'averageAbove': averageAbove,
  'averageBelow': averageBelow,
  'maximumAbove': maximumAbove,
  'minimumAbove': minimumAbove,
  'maximumBelow': maximumBelow,
  'minimumBelow': minimumBelow,
  'nPercentile': nPercentile,
  'limit': limit,
  'sortByTotal': sortByTotal,
  'sortByName': sortByName,
  'averageOutsidePercentile': averageOutsidePercentile,
  'removeBetweenPercentile': removeBetweenPercentile,
  'sortByMaxima': sortByMaxima,
  'sortByMinima': sortByMinima,
  'useSeriesAbove': useSeriesAbove,
  'exclude': exclude,
  'grep': grep,
  'removeEmptySeries': removeEmptySeries,

  # Data Filter functions
  'removeAbovePercentile': removeAbovePercentile,
  'removeAboveValue': removeAboveValue,
  'removeBelowPercentile': removeBelowPercentile,
  'removeBelowValue': removeBelowValue,

  # Special functions
  'legendValue': legendValue,
  'alias': alias,
  'aliasSub': aliasSub,
  'aliasByNode': aliasByNode,
  'aliasByMetric': aliasByMetric,
  'cactiStyle': cactiStyle,
  'color': color,
  'alpha': alpha,
  'cumulative': cumulative,
  'consolidateBy': consolidateBy,
  'keepLastValue': keepLastValue,
  'changed': changed,
  'drawAsInfinite': drawAsInfinite,
  'secondYAxis': secondYAxis,
  'lineWidth': lineWidth,
  'dashed': dashed,
  'substr': substr,
  'group': group,
  'map': mapSeries,
  'mapSeries': mapSeries,
  'reduce': reduceSeries,
  'reduceSeries': reduceSeries,
  'applyByNode': applyByNode,
  'groupByNode': groupByNode,
  'groupByNodes' : groupByNodes,
  'constantLine': constantLine,
  'stacked': stacked,
  'areaBetween': areaBetween,
  'threshold': threshold,
  'transformNull': transformNull,
  'isNonNull': isNonNull,
  'identity': identity,
  'aggregateLine': aggregateLine,

  # test functions
  'time': timeFunction,
  "sin": sinFunction,
  "randomWalk": randomWalkFunction,
  'timeFunction': timeFunction,
  "sinFunction": sinFunction,
  "randomWalkFunction": randomWalkFunction,

  # events
  'events': events,
}


# Avoid import circularity
if not environ.get('READTHEDOCS'):
  from graphite.render.evaluator import evaluateTarget, evaluateTokens<|MERGE_RESOLUTION|>--- conflicted
+++ resolved
@@ -661,13 +661,10 @@
       sortedSeries[key]={}
     sortedSeries[key]['avg']=seriesAvg
 
-<<<<<<< HEAD
-    key = seriesWeight.name.split(".")[node]
-=======
     key = ''
     for node in nodes:
       key += seriesWeight.name.split(".")[node]
->>>>>>> 38dcf3c6
+
     if key not in sortedSeries:
       sortedSeries[key]={}
     sortedSeries[key]['weight']=seriesWeight
@@ -696,11 +693,7 @@
   sumWeights=sumSeries(requestContext, seriesListWeight)[0]
 
   resultValues = [ safeDiv(val1, val2) for val1,val2 in izip(sumProducts,sumWeights) ]
-<<<<<<< HEAD
-  name = "weightedAverage(%s, %s, %s)" % (','.join(sorted(set(s.pathExpression for s in seriesListAvg))) ,','.join(sorted(set(s.pathExpression for s in sorted(seriesListWeight)))), node)
-=======
-  name = "weightedAverage(%s, %s, %s)" % (','.join(set(s.pathExpression for s in seriesListAvg)) ,','.join(set(s.pathExpression for s in seriesListWeight)), ','.join(map(str,nodes)))
->>>>>>> 38dcf3c6
+  name = "weightedAverage(%s, %s, %s)" % (','.join(sorted(set(s.pathExpression for s in seriesListAvg))) ,','.join(sorted(set(s.pathExpression for s in sorted(seriesListWeight)))), ','.join(map(str,nodes)))
   resultSeries = TimeSeries(name,sumProducts.start,sumProducts.end,sumProducts.step,resultValues)
   resultSeries.pathExpression = name
   return [resultSeries]
