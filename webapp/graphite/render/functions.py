--- conflicted
+++ resolved
@@ -2701,123 +2701,7 @@
 
   return results
 
-<<<<<<< HEAD
-
-def lowess(requestContext, seriesList, bandwidth=0.2, iterations=3):
-  """
-  This lowess function implements the algorithm given in the
-  reference below using local linear estimates.
-
-  Suppose the input data has N points. The algorithm works by
-  estimating the `smooth` y_i by taking the frac*N closest points
-  to (x_i,y_i) based on their x values and estimating y_i
-  using a weighted linear regression. The weight for (x_j,y_j)
-  is tricube function applied to |x_i-x_j|.
-
-  If it > 1, then further weighted local linear regressions
-  are performed, where the weights are the same as above
-  times the _lowess_bisquare function of the residuals. Each iteration
-  takes approximately the same amount of time as the original fit,
-  so these iterations are expensive. They are most useful when
-  the noise has extremely heavy tails, such as Cauchy noise.
-  Noise with less heavy-tails, such as t-distributions with df>2,
-  are less problematic. The weights downgrade the influence of
-  points with large residuals. In the extreme case, points whose
-  residuals are larger than 6 times the median absolute residual
-  are given weight 0.
-
-  delta can be used to save computations. For each x_i, regressions
-  are skipped for points closer than delta. The next regression is
-  fit for the farthest point within delta of x_i and all points in
-  between are estimated by linearly interpolating between the two
-  regression fits.
-
-  Judicious choice of delta can cut computation time considerably
-  for large data (N > 5000). A good choice is delta = 0.01 *
-  range(exog).
-
-  Some experimentation is likely required to find a good
-  choice of frac and iter for a particular dataset.
-
-  References
-  ----------
-  Cleveland, W.S. (1979) "Robust Locally Weighted Regression
-  and Smoothing Scatterplots". Journal of the American Statistical
-  Association 74 (368): 829-836.
-  """
-
-  results = []
-
-  cy_found = True
-  try:
-    import cylowess
-  except ImportError:
-    cy_found = False
-    print("Optional cylowess not found. Will execute Python version of lowess.")
-
-  if cy_found:
-    for series in seriesList:
-      x = numpy.array(xrange(1, len(series) + 1), numpy.float)
-      y = numpy.array(map(lambda n: n or 0, series), numpy.float)
-      res = map(lambda x: x[1], cylowess.lowess(y, x, bandwidth, iterations, (x.max() - x.min()) * 0.01))
-      name = 'lowess(%s, %f, %d)' % (series.name, float(bandwidth), int(iterations))
-      newSeries = TimeSeries(name, series.start, series.end, series.step, res)
-      newSeries.pathExpression = name
-      results.append(newSeries)
-  else:
-    for series in seriesList:
-      x = numpy.array(xrange(1, len(series) + 1), numpy.float)
-      y = numpy.array(map(lambda n: n or 0, series), numpy.float)
-      n = len(x) 
-      r = int(numpy.ceil(bandwidth * n)) 
-      h = [numpy.sort(abs(x - x[i]))[r] for i in range(n)] 
-      w = numpy.clip(abs(([x] - numpy.transpose([x])) / h), 0.0, 1.0) 
-      w = 1 - w * w * w 
-      w = w * w * w 
-      yest = numpy.zeros(n) 
-      delta = numpy.ones(n)
-
-      if (n >= 7200):
-        skip = 75
-      elif (n >= 5800):
-        skip = 60
-      elif (n >= 4200):
-        skip = 45
-      elif (n >= 2800):
-        skip = 30
-      elif (n >= 1400):
-        skip = 15
-      else:
-        skip = 1
-      for iteration in range(iterations): 
-        for i in range(n):
-          if (i%skip == 0) or (i > n-5):
-            weights = delta * w[:, i] 
-            weights_mul_x = weights * x 
-            b1 = numpy.dot(weights, y) 
-            b2 = numpy.dot(weights_mul_x, y) 
-            A11 = sum(weights) 
-            A12 = sum(weights_mul_x) 
-            A21 = A12 
-            A22 = numpy.dot(weights_mul_x, x) 
-            determinant = A11 * A22 - A12 * A21 
-            beta1 = (A22 * b1 - A12 * b2) / determinant 
-            beta2 = (A11 * b2 - A21 * b1) / determinant 
-          yest[i] = beta1 + beta2 * x[i] 
-        residuals = y - yest 
-        s = median(abs(residuals))
-        delta = (x.max() - x.min()) * 0.01
-
-      name = 'lowess(%s, %f, %d)' % (series.name, float(bandwidth), int(iterations))
-      newSeries = TimeSeries(name, series.start, series.end, series.step, yest)
-      newSeries.pathExpression = name
-      results.append(newSeries)
-
-  return results
-
-
-=======
->>>>>>> be837ced
+
 def timeFunction(requestContext, name):
   """
   Short Alias: time()
