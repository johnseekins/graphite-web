--- conflicted
+++ resolved
@@ -3323,11 +3323,8 @@
   'sortByMinima' : sortByMinima,
   'useSeriesAbove': useSeriesAbove,
   'exclude' : exclude,
-<<<<<<< HEAD
+  'grep' : grep,
   'removeEmptySeries' : removeEmptySeries,
-=======
-  'grep' : grep,
->>>>>>> 2d58ced6
 
   # Data Filter functions
   'removeAbovePercentile' : removeAbovePercentile,
